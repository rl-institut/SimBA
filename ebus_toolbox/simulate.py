--- conflicted
+++ resolved
@@ -85,7 +85,6 @@
                 neg_rot = [r for r in neg_rot if schedule.rotations[r].charging_type == change_from
                            if change_to in vehicle_types[schedule.rotations[r].vehicle_type]]
                 if neg_rot:
-<<<<<<< HEAD
                     logging.info(
                         f'Changing charging type from {change_from} to {change_to} for rotations '
                         + ', '.join(sorted(neg_rot)))
@@ -130,30 +129,6 @@
                 if i > 0:
                     # ignore anyway, but at least give feedback that this has no effect
                     logging.info('Intermediate sim ignored')
-=======
-                    print(f'Rotations {", ".join(neg_rot)} remain negative.')
-        elif mode == "station_optimization":
-            if not args.optimizer_config:
-                warnings.warn("Station optimization needs an optimization config file. "
-                              "Since no path was given, station optimization is skipped")
-                continue
-            conf = read_optimizer_config(args.optimizer_config)
-            try:
-                create_results_directory(args, i+1)
-                schedule, scenario = run_optimization(conf, sched=schedule, scen=scenario,
-                                                      args=args)
-            except Exception as err:
-                warnings.warn('During Station optimization an error occurred {0}. '
-                              'Optimization was skipped'.format(err))
-        elif mode == 'remove_negative':
-            neg_rot = schedule.get_negative_rotations(scenario)
-            if neg_rot:
-                schedule.rotations = {
-                    k: v for k, v in schedule.rotations.items() if k not in neg_rot}
-                print('Rotations ' + ', '.join(sorted(neg_rot)) + ' removed')
-                # re-run schedule
-                scenario = schedule.run(args)
->>>>>>> 9fd38173
             else:
                 logging.error(f'Unknown mode {mode} ignored')
         except Exception as e:
