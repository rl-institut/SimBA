--- conflicted
+++ resolved
@@ -69,45 +69,10 @@
     # filter rotations
     schedule.rotation_filter(args)
 
-<<<<<<< HEAD
-    # filter rotations
-    schedule.rotation_filter(args)
-
-    # run the mode specified in config
-    if args.mode == 'service_optimization':
-        schedule, scenario = optimization.service_optimization(schedule, args)["optimized"]
-    elif args.mode in ["sim", "neg_depb_to_oppb", "neg_oppb_to_depb"]:
-        # DEFAULT if mode argument is not specified by user
-        # Scenario simulated once
-        scenario = schedule.run(args)
-    if args.mode in ["neg_depb_to_oppb", "neg_oppb_to_depb"]:
-        # simple optimization: change charging type, simulate again
-        change_from = args.mode[4:8]
-        change_to = args.mode[-4:]
-        # get negative rotations
-        neg_rot = schedule.get_negative_rotations(scenario)
-        # check which rotations are relevant and if vehicle with other charging type exists
-        neg_rot = [r for r in neg_rot if schedule.rotations[r].charging_type == change_from
-                   if change_to in vehicle_types[schedule.rotations[r].vehicle_type]]
-        if neg_rot:
-            print(f"Changing charging type from {change_from} to {change_to} for rotations "
-                  + ', '.join(neg_rot))
-            schedule.set_charging_type(change_to, neg_rot)
-            # simulate again
-            scenario = schedule.run(args)
-            neg_rot = schedule.get_negative_rotations(scenario)
-            if neg_rot:
-                print(f"Rotations {', '.join(neg_rot)} remain negative.")
-
-    if args.cost_calculation:
-        # cost calculation following directly after simulation
-        calculate_costs(cost_parameters_file, scenario, schedule, args)
-=======
     # run the mode(s) specified in config
     if type(args.mode) != list:
         # backwards compatibility: run single mode
         args.mode = [args.mode]
->>>>>>> 29f5e60f
 
     for i, mode in enumerate(args.mode):
         # scenario must be set from initial run / prior modes
