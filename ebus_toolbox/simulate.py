from warnings import warn

from ebus_toolbox.consumption import Consumption
from ebus_toolbox.schedule import Schedule
from ebus_toolbox.trip import Trip
from ebus_toolbox.costs import calculate_costs
from ebus_toolbox import report, optimization, util


def simulate(args):
    """Simulate the given scenario and eventually optimize for given metric(s).

    :param args: Configuration arguments specified in config files contained in configs directory.
    :type args: argparse.Namespace

    :raises SystemExit: If an input file does not exist, exit the program.
    """
    # load vehicle types
    try:
        with open(args.vehicle_types, encoding='utf-8') as f:
            vehicle_types = util.uncomment_json_file(f)
            del args.vehicle_types
    except FileNotFoundError:
        raise SystemExit(f"Path to vehicle types ({args.vehicle_types}) "
                         "does not exist. Exiting...")

    # load stations file
    try:
        with open(args.electrified_stations, encoding='UTF-8') as f:
            stations = util.uncomment_json_file(f)
    except FileNotFoundError:
        raise SystemExit(f"Path to electrified stations ({args.electrified_stations}) "
                         "does not exist. Exiting...")

    # load cost parameters
    if args.cost_parameters_file is not None:
        try:
            with open(args.cost_parameters_file, encoding='utf-8') as f:
                cost_parameters_file = util.uncomment_json_file(f)
        except FileNotFoundError:
            raise SystemExit(f"Path to cost parameters ({args.cost_parameters_file}) "
                             "does not exist. Exiting...")

    # parse strategy options for Spice EV
    if args.strategy_option is not None:
        for opt_key, opt_val in args.strategy_option:
            try:
                # option may be number
                opt_val = float(opt_val)
            except ValueError:
                # or not
                pass
            setattr(args, opt_key, opt_val)

    # setup consumption calculator that can be accessed by all trips
    Trip.consumption = Consumption(
        vehicle_types,
        outside_temperatures=args.outside_temperature_over_day_path,
        level_of_loading_over_day=args.level_of_loading_over_day_path)

    schedule = Schedule.from_csv(args.input_schedule,
                                 vehicle_types,
                                 stations,
                                 **vars(args))
    schedule.calculate_consumption()
    # scenario simulated once
    scenario = schedule.run(args)

    # run the mode(s) specified in config
    if type(args.mode) != list:
        # backwards compatibility: run single mode
        args.mode = [args.mode]

<<<<<<< HEAD
    import pickle
    with open("schedule.pickle", "wb") as f:
        pickle.dump(schedule, f)
    with open("scenario.pickle", "wb") as f:
        pickle.dump(scenario, f)
    with open("args.pickle", "wb") as f:
        pickle.dump(args, f)

    print("pickled")

    # create report
    if args.generate_report:
        args.save_timeseries = args.output_directory / "simulation_timeseries.csv"
        args.save_results = args.output_directory / "simulation.json"
        args.save_soc = args.output_directory / "vehicle_socs.csv"
=======
    for i, mode in enumerate(args.mode):
        # scenario must be set from initial run / prior modes
        assert scenario is not None, f"Scenario became None after mode {args.mode[i-1]} (index {i})"
>>>>>>> ab8c9b2e

        if mode == 'service_optimization':
            # find largest set of rotations that produce no negative SoC
            result = optimization.service_optimization(schedule, scenario, args)
            schedule, scenario = result['optimized']
            if scenario is None:
                print('*'*49 + '\nNo optimization possible (all rotations negative), reverting')
                schedule, scenario = result['original']
        elif mode in ['neg_depb_to_oppb', 'neg_oppb_to_depb']:
            # simple optimization: change charging type, simulate again
            change_from = mode[4:8]
            change_to = mode[-4:]
            # get negative rotations
            neg_rot = schedule.get_negative_rotations(scenario)
            # check which rotations are relevant and if vehicle with other charging type exists
            neg_rot = [r for r in neg_rot if schedule.rotations[r].charging_type == change_from
                       if change_to in vehicle_types[schedule.rotations[r].vehicle_type]]
            if neg_rot:
                print(f'Changing charging type from {change_from} to {change_to} for rotations '
                      + ', '.join(neg_rot))
                schedule.set_charging_type(change_to, neg_rot)
                # simulate again
                scenario = schedule.run(args)
                neg_rot = schedule.get_negative_rotations(scenario)
                if neg_rot:
                    print(f'Rotations {", ".join(neg_rot)} remain negative.')
        elif mode == 'report':
            # create report based on all previous modes
            if args.cost_calculation:
                # cost calculation part of report
                calculate_costs(cost_parameters_file, scenario, schedule, args)
            # name: always start with sim, append all prior optimization modes
            prior_modes = ['sim'] + [m for m in args.mode[:i] if m not in ['sim', 'report']]
            report_name = '__'.join(prior_modes)
            args.results_directory = args.output_directory.joinpath(report_name)
            args.results_directory.mkdir(parents=True, exist_ok=True)
            report.generate(schedule, scenario, args)
        elif mode == 'sim':
            if i > 0:
                # ignore anyway, but at least give feedback that this has no effect
                warn('Intermediate sim ignored')
        else:
            warn(f'Unknown mode {mode} ignored')<|MERGE_RESOLUTION|>--- conflicted
+++ resolved
@@ -26,7 +26,7 @@
 
     # load stations file
     try:
-        with open(args.electrified_stations, encoding='UTF-8') as f:
+        with open(args.electrified_stations, encoding='utf-8') as f:
             stations = util.uncomment_json_file(f)
     except FileNotFoundError:
         raise SystemExit(f"Path to electrified stations ({args.electrified_stations}) "
@@ -71,27 +71,9 @@
         # backwards compatibility: run single mode
         args.mode = [args.mode]
 
-<<<<<<< HEAD
-    import pickle
-    with open("schedule.pickle", "wb") as f:
-        pickle.dump(schedule, f)
-    with open("scenario.pickle", "wb") as f:
-        pickle.dump(scenario, f)
-    with open("args.pickle", "wb") as f:
-        pickle.dump(args, f)
-
-    print("pickled")
-
-    # create report
-    if args.generate_report:
-        args.save_timeseries = args.output_directory / "simulation_timeseries.csv"
-        args.save_results = args.output_directory / "simulation.json"
-        args.save_soc = args.output_directory / "vehicle_socs.csv"
-=======
     for i, mode in enumerate(args.mode):
         # scenario must be set from initial run / prior modes
         assert scenario is not None, f"Scenario became None after mode {args.mode[i-1]} (index {i})"
->>>>>>> ab8c9b2e
 
         if mode == 'service_optimization':
             # find largest set of rotations that produce no negative SoC
