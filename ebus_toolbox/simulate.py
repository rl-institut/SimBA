--- conflicted
+++ resolved
@@ -59,16 +59,6 @@
                                  vehicle_types,
                                  stations,
                                  **vars(args))
-<<<<<<< HEAD
-
-    # setup consumption calculator that can be accessed by all trips
-    Trip.consumption = Consumption(vehicle_types)
-    # set charging type for all rotations without explicitly specified charging type
-    for rot in schedule.rotations.values():
-        if rot.charging_type is None:
-            rot.set_charging_type(ct=args.preferred_charging_type)
-=======
->>>>>>> 4cfe9a19
 
     # run the mode specified in config
     if args.mode == 'service_optimization':
