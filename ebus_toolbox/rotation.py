--- conflicted
+++ resolved
@@ -58,21 +58,12 @@
         # set charging type if given
         charging_type = trip.get('charging_type')
         if charging_type in ['depb', 'oppb']:
-<<<<<<< HEAD
-            assert self.charging_type is None or self.charging_type == charging_type, \
-                f"Two trips of rotation {self.id} have distinct charging types"
-            assert self.schedule.vehicle_types.get(
-                self.vehicle_type, {}).get(charging_type) is not None, \
-                (f"The required vehicle type {self.vehicle_type}({charging_type}) "
-                 "is not given in the vehicle_types.json file.")
-=======
             assert self.charging_type is None or self.charging_type == charging_type, (
                 f"Two trips of rotation {self.id} have distinct charging types")
             assert self.schedule.vehicle_types.get(
                 self.vehicle_type, {}).get(charging_type) is not None, (
                 f"The required vehicle type {self.vehicle_type}({charging_type}) "
                 "is not given in the vehicle_types.json file.")
->>>>>>> 2227e86a
             self.set_charging_type(charging_type)
 
         self.trips.append(new_trip)
@@ -102,13 +93,9 @@
 
         if ct == self.charging_type:
             return
-<<<<<<< HEAD
-        assert self.schedule.vehicle_types.get(self.vehicle_type, {}).get(ct), \
-            f"Combination of vehicle type {self.vehicle_type} and {ct} not defined."
-=======
+
         assert self.schedule.vehicle_types.get(self.vehicle_type, {}).get(ct), (
             f"Combination of vehicle type {self.vehicle_type} and {ct} not defined.")
->>>>>>> 2227e86a
 
         old_consumption = self.consumption
         self.charging_type = ct
