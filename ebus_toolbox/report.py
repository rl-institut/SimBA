--- conflicted
+++ resolved
@@ -57,18 +57,14 @@
                       "Omit parameter <days> to simulate entire schedule.",
                       stacklevel=100)
 
-<<<<<<< HEAD
-    with open(Path(args.output_directory) / "rotation_socs.csv", "w+") as f:
+    with open(args.output_directory / "rotation_socs.csv", "w+") as f:
         csv_writer = csv.writer(f)
         csv_writer.writerow(("time",) + tuple(rotation_socs.keys()))
         for i, row in enumerate(zip(*rotation_socs.values())):
             t = sim_start_time + i * scenario.interval
             csv_writer.writerow((t,) + row)
 
-    with open(Path(args.output_directory) / "rotation_summary.csv", "w+") as f:
-=======
-    with open(args.output_directory / "rotations.csv", "w+") as f:
->>>>>>> 0907ea8f
+    with open(args.output_directory / "rotation_summary.csv", "w+") as f:
         csv_writer = csv.DictWriter(f, list(rotation_infos[0].keys()))
         csv_writer.writeheader()
         csv_writer.writerows(rotation_infos)