import csv
import random
import datetime
import warnings
from pathlib import Path

from ebus_toolbox import util
from ebus_toolbox.rotation import Rotation
from src.scenario import Scenario


class Schedule:

    def __init__(self, vehicle_types, stations, **kwargs):
        """Constructs Schedule object from CSV file containing all trips of schedule

        :param vehicle_types: Collection of vehicle types and their properties.
        :type vehicle_types: dict
        :param stations: electrified stations
        :type stations: dict

        :raises SystemExit: In case not all mandatory options are provided

        :param kwargs: Command line arguments
        :type kwargs: dict
        """

        self.stations = stations
        self.rotations = {}
        self.consumption = 0
        self.vehicle_types = vehicle_types
        self.original_rotations = None

        # mandatory config parameters
        mandatory_options = [
            "min_recharge_deps_oppb",
            "min_recharge_deps_depb",
            "gc_power_opps",
            "gc_power_deps",
            "cs_power_opps",
            "cs_power_deps_depb",
            "cs_power_deps_oppb",
        ]
        missing = [opt for opt in mandatory_options if kwargs.get(opt) is None]
        if missing:
            raise SystemExit("The following arguments are required: {}".format(", ".join(missing)))
        else:
            for opt in mandatory_options:
                setattr(self, opt, kwargs.get(opt))

    @classmethod
    def from_csv(cls, path_to_csv, vehicle_types, stations, **kwargs):
        """Constructs Schedule object from CSV file containing all trips of schedule.

        :param path_to_csv: Path to csv file containing trip data
        :type path_to_csv: str
        :param vehicle_types: Collection of vehicle types and their properties.
        :type vehicle_types: dict
        :param stations: json of electrified stations
        :type stations: string
        :param kwargs: Command line arguments
        :type kwargs: dict
        :return: Returns a new instance of Schedule with all trips from csv loaded.
        :rtype: Schedule
        """
        schedule = cls(vehicle_types, stations, **kwargs)

        with open(path_to_csv, 'r') as trips_file:
            trip_reader = csv.DictReader(trips_file)
            for trip in trip_reader:
                rotation_id = trip['rotation_id']
                if rotation_id not in schedule.rotations.keys():
                    schedule.rotations.update({
                        rotation_id: Rotation(id=rotation_id,
                                              vehicle_type=trip['vehicle_type'],
                                              schedule=schedule)})
                schedule.rotations[rotation_id].add_trip(trip)

        return schedule

    def run(self, args):
        # each rotation is assigned a vehicle ID
        self.assign_vehicles()

        scenario = self.generate_scenario(args)

        print("Running Spice EV...")
        with warnings.catch_warnings():
            warnings.simplefilter('ignore', UserWarning)
            scenario.run('distributed', vars(args).copy())

        return scenario

    def set_charging_type(self, ct, rotation_ids=None):
        """ Change charging type of either all or specified rotations. Adjust minimum standing time
        at depot after completion of rotation.
        :param ct: Choose this charging type wheneever possible. Either 'depb' or 'oppb'.
        :type ct: str
        :param rotation_ids: IDs of rotations for which to set charging type. If None set charging
                            charging type for all rotations.
        :type rotation_ids: list
        """
        assert ct in ["oppb", "depb"], f"Invalid charging type: {ct}"

        for id, rot in self.rotations.items():
            if rotation_ids is None or id in rotation_ids:
                rot.set_charging_type(ct)

    def assign_vehicles(self):
        """ Assign vehicle IDs to rotations. A FIFO approach is used.
            For every rotation it is checked whether vehicles with matching type are idle, in which
            case the one with longest standing time since last rotation is used.
            If no vehicle is available a new vehicle ID is generated.
        """
        rotations_in_progress = []
        idle_vehicles = []
        # TODO: create vehicle type counts dict with ct and vt values of all types
        vehicle_type_counts = {vehicle_type: 0 for vehicle_type in self.vehicle_types.keys()}

        rotations = sorted(self.rotations.values(), key=lambda rot: rot.departure_time)

        for rot in rotations:
            # find vehicles that have completed rotation and stood for a minimum standing time
            # mark those vehicle as idle
            while rotations_in_progress:
                # calculate min_standing_time deps
                r = rotations_in_progress.pop(0)
                if rot.departure_time > r.earliest_departure_next_rot:
                    idle_vehicles.append((r.vehicle_id, r.arrival_name))
                else:
                    rotations_in_progress.insert(0, r)
                    break

            # find idle vehicle for rotation if exists
            # else generate new vehicle id
            vt_ct = f"{rot.vehicle_type}_{rot.charging_type}"
            for item in idle_vehicles:
                id, deps = item
                if vt_ct in id and deps == rot.departure_name:
                    rot.vehicle_id = id
                    idle_vehicles.remove(item)
                    break
            else:
                # no vehicle available for dispatch, generate new one
                vehicle_type_counts[vt_ct] += 1
                rot.vehicle_id = f"{vt_ct}_{vehicle_type_counts[vt_ct]}"

            # keep list of rotations in progress sorted
            i = 0
            for i, r in enumerate(rotations_in_progress):
                # go through rotations in order, stop at same or higher departure
                if r.earliest_departure_next_rot >= rot.earliest_departure_next_rot:
                    break
            else:
                # highest departure, insert at
                i = i + 1
            # insert at calculated index
            rotations_in_progress.insert(i, rot)

        self.vehicle_type_counts = vehicle_type_counts

    def calculate_consumption(self):
        """ Computes consumption for all trips of all rotations.
            Depends on vehicle type only, not on charging type.

        :return: Total consumption for entire schedule [kWh]
        :rtype: float
        """
        self.consumption = 0
        for rot in self.rotations.values():
            self.consumption += rot.calculate_consumption()

        return self.consumption

    def get_departure_of_first_trip(self):
        """ Finds earliest departure time among all rotations.

        :return: Date and time of earliest departure of schedule.
        :rtype: datetime.datetime
        """
        sorted_rotations = sorted(self.rotations.values(), key=lambda rot: rot.departure_time)
        return sorted_rotations[0].departure_time

    def get_arrival_of_last_trip(self):
        """Finds latest arrival time among all rotations.

        :return: Date and time of latest arrival of schedule.
        :rtype: datetime.datetime
        """
        sorted_rotations = sorted(self.rotations.values(), key=lambda rot: rot.arrival_time)
        return sorted_rotations[-1].arrival_time

    def get_common_stations(self, only_opps=True):
        """
        for each rotation key, return set of rotations
            that share a station during any trip (with time info)
        :param only_opps: only search for opps stations
        :type only_opps: boolean
        :return: dictionary of rotations
        """

        # rot -> stations with timings
        rotations = {}
        for rot_key, rotation in self.rotations.items():
            rotations[rot_key] = {}
            for t in rotation.trips:
                arr_station = self.stations.get(t.arrival_name)
                if not only_opps or arr_station is not None and arr_station["type"] == "opps":
                    # dependent station: add to rotation with arrival time
                    if t.arrival_name in rotations[rot_key]:
                        rotations[rot_key][t.arrival_name].append([t.arrival_time, None])
                    else:
                        rotations[rot_key][t.arrival_name] = [[t.arrival_time, None]]
                if t.departure_name in rotations[rot_key]:
                    rotations[rot_key][t.departure_name][-1][1] = t.departure_time

        # check stations for overlaps
        rot_set = {}
        for rot_key, stations in rotations.items():
            rot_set[rot_key] = {}
            for r, alt_stations in rotations.items():
                if rot_key == r:
                    continue
                for station_name, times in stations.items():
                    if station_name in alt_stations:
                        # both at same station. Check for same time
                        for t in times:
                            for alt_t in alt_stations[station_name]:
                                if t[1] is None or alt_t[1] is None:
                                    # no departure: ignore
                                    continue
                                if max(t[0], alt_t[0]) < min(t[1], alt_t[1]):
                                    # overlap
                                    rot_set[rot_key][r] = min(t[0], alt_t[0])
                                    break
                            if r in rot_set[rot_key]:
                                break
        return rot_set

    def get_negative_rotations(self, scenario):
        """
        Get rotations with negative soc from spice_ev outputs

        :param scenario: Simulation scenario containing simulation results
                         including the SoC of all vehicles over time
        :type scenario: spice_ev.Scenario
        :return: list of negative rotation_id's
        :rtype: list
        """

        # get dict of vehicles with negative SOCs
        try:
            negative_vehicles = scenario.negative_soc_tracker
        except AttributeError:
            return []
        # get matching rotations
        negative_rotations = set()
        for v_id, times in negative_vehicles.items():
            for t_str in times:
                time = datetime.datetime.fromisoformat(t_str)
                rides = {k: v for k, v in self.rotations.items() if v.vehicle_id == v_id}
                negative_rotations.add([k for k, v in rides.items()
                                        if time >= v.departure_time and time <= v.arrival_time][0])
        return list(negative_rotations)

    def generate_scenario(self, args):
        """ Generate scenario.json for spiceEV

        :param args: Command line arguments and/or arguments from config file.
        :type args: argparse.Namespace
        :return: A spiceEV Scenario instance that can be run and also collects all
                 simulation outputs.
        :rtype:  spice_ev.src.Scenario
        """

        random.seed(args.seed)

        interval = datetime.timedelta(minutes=args.interval)

        vehicles = {}
        batteries = {}
        charging_stations = {}
        grid_connectors = {}
        events = {
            "grid_operator_signals": [],
            "external_load": {},
            "energy_feed_in": {},
            "vehicle_events": []
        }

        # define start and stop times
        start_simulation = \
            self.get_departure_of_first_trip() - datetime.timedelta(minutes=args.signal_time_dif)
        stop_simulation = self.get_arrival_of_last_trip() + interval
        if args.days is not None:
            stop_simulation = min(
                stop_simulation, start_simulation + datetime.timedelta(days=args.days))

        # add vehicle events
        for vehicle_id in sorted({rot.vehicle_id for rot in self.rotations.values()}):
            # filter all rides for that bus
            vehicle_rotations = {k: v for k, v in self.rotations.items()
                                 if v.vehicle_id == vehicle_id}
            # get sorted list of all trips for current vehicle
            # sort rotations by time leveraging the fact that the
            # list of trips per rotation is always sorted
            vehicle_rotations = {k: v for k, v in sorted(
                                 vehicle_rotations.items(), key=lambda x: x[1].departure_time)}
<<<<<<< HEAD
            vehicle_trips = [t for rot in vehicle_rotations.values() for t in rot.trips]

            for i, trip in enumerate(vehicle_trips):
                cs_name = f"{vehicle_id}_{trip.arrival_name}"
                gc_name = trip.arrival_name

                # departure time of next trip for standing time calculation
                try:
                    next_departure_time = vehicle_trips[i+1].departure_time
                except IndexError:
                    # last trip
                    next_departure_time = trip.arrival_time + datetime.timedelta(hours=8)

                # connect cs and add gc if station is electrified
                connected_charging_station = None
                desired_soc = 0
                try:
                    # assume electrified station
                    station = self.stations[gc_name]
                    station_type = station["type"]
                    if station_type == 'opps' and trip.rotation.charging_type == 'depb':
                        # a depot bus cannot charge at an opp station
                        station_type = None
                    else:
                        # at opp station, always try to charge as much as you can
                        desired_soc = 1 if station_type == "opps" else args.desired_soc
                except KeyError:
                    # non-electrified station
                    station_type = None

                # add buffer time to arrival time for opps
                if station_type == 'opps':
=======
            rotation_ids = list(vehicle_rotations.keys())

            # define start conditions
            first_rotation = list(vehicle_rotations.values())[0]
            departure = first_rotation.departure_time
            # trips list is sorted by time
            arrival = first_rotation.trips[0].arrival_time
            vehicles[v_name] = {
                "connected_charging_station": f'{v_name}_{first_rotation.departure_name}_deps',
                "estimated_time_of_departure": departure.isoformat(),
                "desired_soc": None,
                "soc": args.desired_soc,
                "vehicle_type": vt + "_" + ct
            }
            # initial departure event from starting depot
            events["vehicle_events"].append({
                "signal_time": (departure + datetime.timedelta(
                                minutes=-args.signal_time_dif)).isoformat(),
                "start_time": departure.isoformat(),
                "vehicle_id": v_name,
                "event_type": "departure",
                "update": {
                    "estimated_time_of_arrival": arrival.isoformat()
                }
            })

            for i, v in enumerate(rotation_ids):
                departure_event_in_input = True
                # create events for all trips of one rotation
                for j, trip in enumerate(vehicle_rotations[v].trips):
                    cs_name = "{}_{}".format(v_name, trip.arrival_name)
                    gc_name = trip.arrival_name
                    arrival = trip.arrival_time
                    try:
                        departure = vehicle_rotations[v].trips[j + 1].departure_time
                        next_arrival = vehicle_rotations[v].trips[j + 1].arrival_time
                    except IndexError:
                        # get departure of the first trip of the next rotation
                        try:
                            departure = vehicle_rotations[rotation_ids[i + 1]].departure_time
                            next_arrival = \
                                vehicle_rotations[rotation_ids[i + 1]].trips[0].arrival_time
                        except IndexError:
                            departure_event_in_input = False
                            departure = max(stop_simulation, arrival + datetime.timedelta(hours=1))
                            # no more rotations

                    # calculate total minutes spend at station
                    standing_time = (departure - arrival).seconds / 60
>>>>>>> e41a225c
                    # get buffer time from user configuration
                    # buffer time resembles amount of time deducted off of the planned standing
                    # time. It may resemble things like delays and/or docking procedures
                    # use buffer time from electrified stations JSON or in case none is
                    # provided use global default from config file
                    buffer_time = util.get_buffer_time(schedule=self,
                                                       trip=trip,
                                                       default=args.default_buffer_time_opps)
                    arrival_time = min(trip.arrival_time + datetime.timedelta(minutes=buffer_time),
                                       next_departure_time)
                else:
                    arrival_time = trip.arrival_time

                # calculate total minutes spend at station
                standing_time = (next_departure_time - arrival_time).seconds / 60

                # 1. if standing time is shorter than min_charging_time,
                # do not connect charging station
                # 2. if current station has no charger or a depot bus arrives at opp charger,
                # do not connect charging station either
                if (station_type == 'deps' or
                    (station_type == 'opps' and
                        (standing_time >= args.min_charging_time_opps))):
                    # vehicle connects to charging station
                    connected_charging_station = f"{cs_name}_{station_type}"

                    # create charging station and grid connector if necessary
                    if cs_name not in charging_stations or gc_name not in grid_connectors:
                        number_cs = station["n_charging_stations"]
                        if station_type == "deps":
                            cs_power = args.cs_power_deps_oppb \
                                if trip.rotation.charging_type == 'oppb' \
                                else args.cs_power_deps_depb
                            gc_power = args.gc_power_deps
                        elif station_type == "opps":
                            cs_power = args.cs_power_opps
                            gc_power = args.gc_power_opps

                        # gc power is not set in config
                        if gc_power is None:
                            if number_cs is not None:
                                gc_power = number_cs * cs_power
                            else:
                                # TODO: Check reason! Calculate via number of busses?
                                # add a really large number
                                gc_power = 100 * cs_power

                        # add one charging station for each bus at bus station
                        charging_stations[connected_charging_station] = {
                            "type": station_type,
                            "max_power": cs_power,
                            "min_power": 0.1 * cs_power,
                            "parent": gc_name
                        }
                        # add one grid connector for each bus station
                        grid_connectors[gc_name] = {
                            "max_power": gc_power,
                            "cost": {"type": "fixed", "value": 0.3},
                            "number_cs": number_cs
                        }

                # initial condition of vehicle
                if i == 0:
                    vehicles[vehicle_id] = {
                        "connected_charging_station": connected_charging_station,
                        "estimated_time_of_departure": trip.departure_time.isoformat(),
                        "desired_soc": None,
                        "soc": args.desired_soc,
                        "vehicle_type":
                            f"{trip.rotation.vehicle_type}_{trip.rotation.charging_type}"
                    }

                # create departure event
                events["vehicle_events"].append({
                    "signal_time": (trip.departure_time
                                    - datetime.timedelta(minutes=args.signal_time_dif)
                                    ).isoformat(),
                    "start_time": trip.departure_time.isoformat(),
                    "vehicle_id": vehicle_id,
                    "event_type": "departure",
                    "update": {
                        "estimated_time_of_arrival": arrival_time.isoformat()
                    }
                })

                # create arrival event
                events["vehicle_events"].append({
                    "signal_time": (arrival_time
                                    - datetime.timedelta(minutes=args.signal_time_dif)
                                    ).isoformat(),
                    "start_time": arrival_time.isoformat(),
                    "vehicle_id": vehicle_id,
                    "event_type": "arrival",
                    "update": {
                        "connected_charging_station": connected_charging_station,
                        "estimated_time_of_departure": next_departure_time.isoformat(),
                        "soc_delta": trip.delta_soc,
                        "desired_soc": desired_soc
                    }
                })

        # ######## END OF VEHICLE EVENTS ########## #

        daily = datetime.timedelta(days=1)
        # price events
        for key in grid_connectors.keys():
            if not args.include_price_csv:
                now = start_simulation - daily
                while now < stop_simulation + 2 * daily:
                    now += daily
                    for v_id, v in vehicles.items():
                        if now >= stop_simulation:
                            # after end of scenario: keep generating trips, but don't include in
                            # scenario
                            continue

                    # generate prices for the day
                    if now < stop_simulation:
                        morning = now + datetime.timedelta(hours=6)
                        evening_by_month = now + datetime.timedelta(
                            hours=22 - abs(6 - now.month))
                        events['grid_operator_signals'] += [{
                            # day (6-evening): 15ct
                            "signal_time": max(start_simulation, now - daily).isoformat(),
                            "grid_connector_id": key,
                            "start_time": morning.isoformat(),
                            "cost": {
                                "type": "fixed",
                                "value": 0.15 + random.gauss(0, 0.05)
                            }
                        }, {
                            # night (depending on month - 6): 5ct
                            "signal_time": max(start_simulation, now - daily).isoformat(),
                            "grid_connector_id": key,
                            "start_time": evening_by_month.isoformat(),
                            "cost": {
                                "type": "fixed",
                                "value": 0.05 + random.gauss(0, 0.03)
                            }
                        }]

        # add timeseries from csv
        # save path and options for CSV timeseries

        if args.include_ext_load_csv:
            for filename, gc_name in args.include_ext_load_csv:
                options = {
                    "csv_file": filename,
                    "start_time": start_simulation.isoformat(),
                    "step_duration_s": 900,  # 15 minutes
                    "grid_connector_id": gc_name,
                    "column": "energy"
                }
                if args.include_ext_csv_option:
                    for key, value in args.include_ext_csv_option:
                        if key == "step_duration_s":
                            value = int(value)
                        options[key] = value
                events['external_load'][Path(filename).stem] = options
                # check if CSV file exists
                ext_csv_path = args.output_directory / filename
                if not ext_csv_path.exists():
                    print("Warning: external csv file '{}' does not exist yet".format(ext_csv_path))

        if args.include_feed_in_csv:
            for filename, gc_name in args.include_feed_in_csv:
                options = {
                    "csv_file": filename,
                    "start_time": start_simulation.isoformat(),
                    "step_duration_s": 3600,  # 60 minutes
                    "grid_connector_id": gc_name,
                    "column": "energy"
                }
                if args.include_feed_in_csv_option:
                    for key, value in args.include_feed_in_csv_option:
                        if key == "step_duration_s":
                            value = int(value)
                        options[key] = value
                events['energy_feed_in'][Path(filename).stem] = options
                feed_in_path = args.output_directory / filename
                if not feed_in_path.exists():
                    print("Warning: feed-in csv file '{}' does not exist yet".format(feed_in_path))

        if args.include_price_csv:
            for filename, gc_name in args.include_price_csv:
                options = {
                    "csv_file": filename,
                    "start_time": start_simulation.isoformat(),
                    "step_duration_s": 3600,  # 60 minutes
                    "grid_connector_id": gc_name,
                    "column": "price [ct/kWh]"
                }
                for key, value in args.include_price_csv_option:
                    if key == "step_duration_s":
                        value = int(value)
                    options[key] = value
                events['energy_price_from_csv'] = options
                price_csv_path = args.output_directory / filename
                if not price_csv_path.exists():
                    print("Warning: price csv file '{}' does not exist yet".format(price_csv_path))

        if args.battery:
            for idx, bat in enumerate(args.battery, 1):
                capacity, c_rate, gc = bat[:3]
                if gc not in grid_connectors:
                    # no vehicle charges here
                    continue
                if capacity > 0:
                    max_power = c_rate * capacity
                else:
                    # unlimited battery: set power directly
                    max_power = c_rate
                batteries[f"BAT{idx}"] = {
                    "parent": gc,
                    "capacity": capacity,
                    "charging_curve": [[0, max_power], [1, max_power]],
                }
                if len(bat) == 4:
                    # discharge curve can be passed as optional 4th param
                    batteries[f"BAT{idx}"].update({
                        "discharge_curve": bat[3]
                    })

        # TODO: restructure vehicle types for SpiceEV

        # create final dict
        self.scenario = {
            "scenario": {
                "start_time": start_simulation.isoformat(),
                "interval": interval.days * 24 * 60 + interval.seconds // 60,
                "n_intervals": (stop_simulation - start_simulation) // interval
            },
            "constants": {
                "vehicle_types": self.vehicle_types,
                "vehicles": vehicles,
                "grid_connectors": grid_connectors,
                "charging_stations": charging_stations,
                "batteries": batteries
            },
            "events": events
        }

        return Scenario(self.scenario, args.output_directory)<|MERGE_RESOLUTION|>--- conflicted
+++ resolved
@@ -306,7 +306,6 @@
             # list of trips per rotation is always sorted
             vehicle_rotations = {k: v for k, v in sorted(
                                  vehicle_rotations.items(), key=lambda x: x[1].departure_time)}
-<<<<<<< HEAD
             vehicle_trips = [t for rot in vehicle_rotations.values() for t in rot.trips]
 
             for i, trip in enumerate(vehicle_trips):
@@ -339,57 +338,6 @@
 
                 # add buffer time to arrival time for opps
                 if station_type == 'opps':
-=======
-            rotation_ids = list(vehicle_rotations.keys())
-
-            # define start conditions
-            first_rotation = list(vehicle_rotations.values())[0]
-            departure = first_rotation.departure_time
-            # trips list is sorted by time
-            arrival = first_rotation.trips[0].arrival_time
-            vehicles[v_name] = {
-                "connected_charging_station": f'{v_name}_{first_rotation.departure_name}_deps',
-                "estimated_time_of_departure": departure.isoformat(),
-                "desired_soc": None,
-                "soc": args.desired_soc,
-                "vehicle_type": vt + "_" + ct
-            }
-            # initial departure event from starting depot
-            events["vehicle_events"].append({
-                "signal_time": (departure + datetime.timedelta(
-                                minutes=-args.signal_time_dif)).isoformat(),
-                "start_time": departure.isoformat(),
-                "vehicle_id": v_name,
-                "event_type": "departure",
-                "update": {
-                    "estimated_time_of_arrival": arrival.isoformat()
-                }
-            })
-
-            for i, v in enumerate(rotation_ids):
-                departure_event_in_input = True
-                # create events for all trips of one rotation
-                for j, trip in enumerate(vehicle_rotations[v].trips):
-                    cs_name = "{}_{}".format(v_name, trip.arrival_name)
-                    gc_name = trip.arrival_name
-                    arrival = trip.arrival_time
-                    try:
-                        departure = vehicle_rotations[v].trips[j + 1].departure_time
-                        next_arrival = vehicle_rotations[v].trips[j + 1].arrival_time
-                    except IndexError:
-                        # get departure of the first trip of the next rotation
-                        try:
-                            departure = vehicle_rotations[rotation_ids[i + 1]].departure_time
-                            next_arrival = \
-                                vehicle_rotations[rotation_ids[i + 1]].trips[0].arrival_time
-                        except IndexError:
-                            departure_event_in_input = False
-                            departure = max(stop_simulation, arrival + datetime.timedelta(hours=1))
-                            # no more rotations
-
-                    # calculate total minutes spend at station
-                    standing_time = (departure - arrival).seconds / 60
->>>>>>> e41a225c
                     # get buffer time from user configuration
                     # buffer time resembles amount of time deducted off of the planned standing
                     # time. It may resemble things like delays and/or docking procedures
@@ -410,11 +358,8 @@
                 # do not connect charging station
                 # 2. if current station has no charger or a depot bus arrives at opp charger,
                 # do not connect charging station either
-                if (station_type == 'deps' or
-                    (station_type == 'opps' and
-                        (standing_time >= args.min_charging_time_opps))):
-                    # vehicle connects to charging station
-                    connected_charging_station = f"{cs_name}_{station_type}"
+                    if (station_type is not None and
+                            (standing_time - buffer_time >= args.min_charging_time_opps)):
 
                     # create charging station and grid connector if necessary
                     if cs_name not in charging_stations or gc_name not in grid_connectors:
