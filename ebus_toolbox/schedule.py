import csv
import random
import datetime
import warnings
from pathlib import Path

from ebus_toolbox import util
from ebus_toolbox.rotation import Rotation
from spice_ev.scenario import Scenario


class Schedule:

    def __init__(self, vehicle_types, stations, **kwargs):
        """Constructs Schedule object from CSV file containing all trips of schedule

        :param vehicle_types: Collection of vehicle types and their properties.
        :type vehicle_types: dict
        :param stations: electrified stations
        :type stations: dict

        :raises Exception: In case not all mandatory options are provided

        :param kwargs: Command line arguments
        :type kwargs: dict
        """

        self.stations = stations
        self.rotations = {}
        self.consumption = 0
        self.vehicle_types = vehicle_types
        self.original_rotations = None
        self.station_data = None

        # mandatory config parameters
        mandatory_options = [
            "min_recharge_deps_oppb",
            "min_recharge_deps_depb",
            "gc_power_opps",
            "gc_power_deps",
            "cs_power_opps",
            "cs_power_deps_depb",
            "cs_power_deps_oppb",
        ]
        missing = [opt for opt in mandatory_options if kwargs.get(opt) is None]
        if missing:
            raise Exception("The following arguments are required: {}".format(", ".join(missing)))
        else:
            for opt in mandatory_options:
                setattr(self, opt, kwargs.get(opt))

    @classmethod
    def from_csv(cls, path_to_csv, vehicle_types, stations, **kwargs):
        """Constructs Schedule object from CSV file containing all trips of schedule.

        :param path_to_csv: Path to csv file containing trip data
        :type path_to_csv: str
        :param vehicle_types: Collection of vehicle types and their properties.
        :type vehicle_types: dict
        :param stations: json of electrified stations
        :type stations: string
        :param kwargs: Command line arguments
        :type kwargs: dict
        :return: Returns a new instance of Schedule with all trips from csv loaded.
        :rtype: Schedule
        """
        schedule = cls(vehicle_types, stations, **kwargs)

        station_data = dict()
        station_path = kwargs.get("station_data_path")

        # find the temperature and elevation of the stations by reading the .csv file.
        # this data is stored in the schedule and passed to the trips, which use the information
        # for consumption calculation. Missing station data is handled with default values.
        if station_path is not None:
            try:
                with open(station_path, "r", encoding='utf-8') as f:
                    delim = util.get_csv_delim(station_path)
                    reader = csv.DictReader(f, delimiter=delim)
                    for row in reader:
                        station_data.update({str(row['Endhaltestelle']):
                                            {"elevation": float(row['elevation'])}})
            except FileNotFoundError or KeyError:
                warnings.warn("Warning: external csv file '{}' not found or not named properly "
                              "(Needed column names are 'Endhaltestelle' and 'elevation')".
                              format(station_path),
                              stacklevel=100)
            except ValueError:
                warnings.warn("Warning: external csv file '{}' does not contain numeric "
                              "values in the column 'elevation'. Station data is discarded.".
                              format(station_path),
                              stacklevel=100)
<<<<<<< HEAD
            else:
                schedule.station_data = station_data
=======
            schedule.station_data = station_data
>>>>>>> a9aee5a8

        with open(path_to_csv, 'r', encoding='utf-8') as trips_file:
            trip_reader = csv.DictReader(trips_file)
            for trip in trip_reader:
                rotation_id = trip['rotation_id']
                # trip gets reference to station data and calculates height diff during trip
                # initialization. Could also get the height difference from here on
                trip["station_data"] = station_data
                if rotation_id not in schedule.rotations.keys():
                    schedule.rotations.update({
                        rotation_id: Rotation(id=rotation_id,
                                              vehicle_type=trip['vehicle_type'],
                                              schedule=schedule)})
                schedule.rotations[rotation_id].add_trip(trip)

        # set charging type for all rotations without explicitly specified charging type
        # charging type may have been set above if a trip of a rotation has a specified
        # charging type
        for rot in schedule.rotations.values():
            if rot.charging_type is None:
                rot.set_charging_type(ct=kwargs.get('preferred_charging_type', 'oppb'))

        if kwargs.get("check_rotation_consistency"):
            # check rotation expectations
            inconsistent_rotations = cls.check_consistency(schedule)
            if inconsistent_rotations:
                # write errors to file
                with open(kwargs["output_directory"] / "inconsistent_rotations.csv", "w") as f:
                    for rot_id, e in inconsistent_rotations.items():
                        f.write(f"Rotation {rot_id}: {e}\n")
                        print(f"Rotation {rot_id}: {e}")
                        if kwargs.get("skip_inconsistent_rotations"):
                            # remove this rotation from schedule
                            del schedule.rotations[rot_id]
        elif kwargs.get("skip_inconsistent_rotations"):
            warnings.warn("Option skip_inconsistent_rotations ignored, "
                          "as check_rotation_consistency is not set to 'true'")

        return schedule

    @classmethod
    def check_consistency(cls, schedule):
        """
        Check rotation expectations, such as
        - the rotation starts and ends at the same station
        - every trip within a rotation starts where the previous trip ended
        - trips are chronologically sorted
        - trips have positive breaks in between
        - trips have positive times between departure and arrival

        :param schedule: the schedule to check
        :type schedule: dict
        :return: inconsistent rotations. Dict of rotation ID -> error message
        :rtype: dict
        """
        inconsistent_rotations = {}
        for rot_id, rotation in schedule.rotations.items():
            # iterate over trips, looking for initial and final stations
            prev_trip = None
            try:
                for trip in rotation.trips:
                    # positive duration for a trip
                    assert trip.arrival_time >= trip.departure_time, "Trip time is negative"
                    if not prev_trip:
                        prev_trip = trip
                        continue
                    # positive break time in between trips
                    assert trip.departure_time >= prev_trip.arrival_time, "Break time is negative"
                    assert trip.departure_name == prev_trip.arrival_name, "Trips are not sequential"

                    prev_trip = trip

                rot_departure_trip = list(rotation.trips)[0]
                rot_arrival_trip = list(rotation.trips)[-1]
                dep_name = rot_departure_trip.departure_name
                arr_name = rot_arrival_trip.arrival_name
                assert dep_name == arr_name, "Start and end of rotation differ"

                error = "Rotation data differs from trips data"
                assert dep_name == rotation.departure_name, error
                assert arr_name == rotation.arrival_name, error
                assert rot_arrival_trip.arrival_time == rotation.arrival_time, error
                assert rot_departure_trip.departure_time == rotation.departure_time, error
            except AssertionError as e:
                # some assumption is violated
                # save error text
                inconsistent_rotations[rot_id] = str(e)
        return inconsistent_rotations

    def run(self, args):
        # each rotation is assigned a vehicle ID
        self.assign_vehicles()

        scenario = self.generate_scenario(args)

        print("Running Spice EV...")
        with warnings.catch_warnings():
            warnings.simplefilter('ignore', UserWarning)
            scenario.run('distributed', vars(args).copy())
        assert scenario.step_i == scenario.n_intervals, \
            'spiceEV simulation aborted, see above for details'
        return scenario

    def set_charging_type(self, ct, rotation_ids=None):
        """ Change charging type of either all or specified rotations. Adjust minimum standing time
        at depot after completion of rotation.
        :param ct: Choose this charging type wheneever possible. Either 'depb' or 'oppb'.
        :type ct: str
        :param rotation_ids: IDs of rotations for which to set charging type. If None set charging
                            charging type for all rotations.
        :type rotation_ids: list
        """
        assert ct in ["oppb", "depb"], f"Invalid charging type: {ct}"

        for id, rot in self.rotations.items():
            if rotation_ids is None or id in rotation_ids:
                rot.set_charging_type(ct)

    def assign_vehicles(self):
        """ Assign vehicle IDs to rotations. A FIFO approach is used.
            For every rotation it is checked whether vehicles with matching type are idle, in which
            case the one with longest standing time since last rotation is used.
            If no vehicle is available a new vehicle ID is generated.
        """
        rotations_in_progress = []
        idle_vehicles = []
        # count number of vehicles per type
        # used for unique vehicle id e.g. vehicletype_chargingtype_id
        vehicle_type_counts = {f'{vehicle_type}_{charging_type}': 0
                               for vehicle_type, charging_types in self.vehicle_types.items()
                               for charging_type in charging_types.keys()}

        rotations = sorted(self.rotations.values(), key=lambda rot: rot.departure_time)

        for rot in rotations:
            # find vehicles that have completed rotation and stood for a minimum standing time
            # mark those vehicle as idle
            while rotations_in_progress:
                # calculate min_standing_time deps
                r = rotations_in_progress.pop(0)
                if rot.departure_time > r.earliest_departure_next_rot:
                    idle_vehicles.append((r.vehicle_id, r.arrival_name))
                else:
                    rotations_in_progress.insert(0, r)
                    break

            # find idle vehicle for rotation if exists
            # else generate new vehicle id
            vt_ct = f"{rot.vehicle_type}_{rot.charging_type}"
            for item in idle_vehicles:
                id, deps = item
                if vt_ct in id and deps == rot.departure_name:
                    rot.vehicle_id = id
                    idle_vehicles.remove(item)
                    break
            else:
                # no vehicle available for dispatch, generate new one
                vehicle_type_counts[vt_ct] += 1
                rot.vehicle_id = f"{vt_ct}_{vehicle_type_counts[vt_ct]}"

            # keep list of rotations in progress sorted
            i = 0
            for i, r in enumerate(rotations_in_progress):
                # go through rotations in order, stop at same or higher departure
                if r.earliest_departure_next_rot >= rot.earliest_departure_next_rot:
                    break
            else:
                # highest departure, insert at
                i = i + 1
            # insert at calculated index
            rotations_in_progress.insert(i, rot)

        self.vehicle_type_counts = vehicle_type_counts

    def calculate_consumption(self):
        """ Computes consumption for all trips of all rotations.
            Depends on vehicle type only, not on charging type.

        :return: Total consumption for entire schedule [kWh]
        :rtype: float
        """
        self.consumption = 0
        for rot in self.rotations.values():
            self.consumption += rot.calculate_consumption()

        return self.consumption

    def get_departure_of_first_trip(self):
        """ Finds earliest departure time among all rotations.

        :return: Date and time of earliest departure of schedule. None if rotations are empty.
        :rtype: datetime.datetime
        """
        if not self.rotations:
            return None
        sorted_rotations = sorted(self.rotations.values(), key=lambda rot: rot.departure_time)
        return sorted_rotations[0].departure_time

    def get_arrival_of_last_trip(self):
        """Finds latest arrival time among all rotations.

        :return: Date and time of latest arrival of schedule. None if rotations are empty.
        :rtype: datetime.datetime
        """
        if not self.rotations:
            return None
        sorted_rotations = sorted(self.rotations.values(), key=lambda rot: rot.arrival_time)
        return sorted_rotations[-1].arrival_time

    def get_common_stations(self, only_opps=True):
        """
        for each rotation key, return set of rotations
            that share a station during any trip (with time info)
        :param only_opps: only search for opps stations
        :type only_opps: boolean
        :return: dictionary of rotations
        """

        # rot -> stations with timings
        rotations = {}
        for rot_key, rotation in self.rotations.items():
            rotations[rot_key] = {}
            for t in rotation.trips:
                arr_station = self.stations.get(t.arrival_name)
                if not only_opps or arr_station is not None and arr_station["type"] == "opps":
                    # dependent station: add to rotation with arrival time
                    if t.arrival_name in rotations[rot_key]:
                        rotations[rot_key][t.arrival_name].append([t.arrival_time, None])
                    else:
                        rotations[rot_key][t.arrival_name] = [[t.arrival_time, None]]
                if t.departure_name in rotations[rot_key]:
                    rotations[rot_key][t.departure_name][-1][1] = t.departure_time

        # check stations for overlaps
        rot_set = {}
        for rot_key, stations in rotations.items():
            rot_set[rot_key] = {}
            for r, alt_stations in rotations.items():
                if rot_key == r:
                    continue
                for station_name, times in stations.items():
                    if station_name in alt_stations:
                        # both at same station. Check for same time
                        for t in times:
                            for alt_t in alt_stations[station_name]:
                                if t[1] is None or alt_t[1] is None:
                                    # no departure: ignore
                                    continue
                                if max(t[0], alt_t[0]) < min(t[1], alt_t[1]):
                                    # overlap
                                    rot_set[rot_key][r] = min(t[0], alt_t[0])
                                    break
                            if r in rot_set[rot_key]:
                                break
        return rot_set

    def get_negative_rotations(self, scenario):
        """
        Get rotations with negative soc from spice_ev outputs

        :param scenario: Simulation scenario containing simulation results
                         including the SoC of all vehicles over time
        :type scenario: spice_ev.Scenario
        :return: list of negative rotation_id's
        :rtype: list
        """

        # get dict of vehicles with negative SOCs
        try:
            negative_vehicles = scenario.negative_soc_tracker
        except AttributeError:
            return []
        # get matching rotations
        negative_rotations = set()
        for v_id, times in negative_vehicles.items():
            for t_str in times:
                time = datetime.datetime.fromisoformat(t_str)
                # filter rotations by vehicle ID
                rides = {k: v for k, v in self.rotations.items() if v.vehicle_id == v_id}
                # sort rotations by departure time
                rides = sorted(rides.items(), key=lambda r: r[1].departure_time)
                # find rotation before negative arrival
                last_rot_id = None
                for k, v in rides:
                    if v.departure_time >= time:
                        # departure after negative arrival found: stop search
                        break
                    last_rot_id = k
                # end of iteration (next departure found / end of list): add last rotation ID
                if last_rot_id is not None:
                    negative_rotations.add(last_rot_id)

        return list(negative_rotations)

    def generate_scenario(self, args):
        """ Generate scenario.json for spiceEV

        :param args: Command line arguments and/or arguments from config file.
        :type args: argparse.Namespace
        :return: A spiceEV Scenario instance that can be run and also collects all
                 simulation outputs.
        :rtype:  spice_ev.Scenario
        """

        interval = datetime.timedelta(minutes=args.interval)

        vehicles = {}
        batteries = {}
        photovoltaics = {}
        charging_stations = {}
        grid_connectors = {}
        events = {
            "grid_operator_signals": [],
            "external_load": {},
            "energy_feed_in": {},
            "vehicle_events": []
        }

        # define start and stop times
        if self.rotations:
            start_simulation = self.get_departure_of_first_trip()
            start_simulation -= datetime.timedelta(minutes=args.signal_time_dif)
            stop_simulation = self.get_arrival_of_last_trip() + interval
            if args.days is not None:
                stop_simulation = min(
                    stop_simulation, start_simulation + datetime.timedelta(days=args.days))
        else:
            # no rotations to base times off: use any datetime
            start_simulation = datetime.datetime.fromtimestamp(0)
            stop_simulation = datetime.datetime.fromtimestamp(0)

        # add vehicle events
        for vehicle_id in sorted({rot.vehicle_id for rot in self.rotations.values()}):
            # filter all rides for that bus
            vehicle_rotations = {k: v for k, v in self.rotations.items()
                                 if v.vehicle_id == vehicle_id}
            # get sorted list of all trips for current vehicle
            # sort rotations by time leveraging the fact that the
            # list of trips per rotation is always sorted
            vehicle_rotations = {k: v for k, v in sorted(
                vehicle_rotations.items(), key=lambda x: x[1].departure_time)}
            vehicle_trips = [t for rot in vehicle_rotations.values() for t in rot.trips]

            for i, trip in enumerate(vehicle_trips):
                # don't generate events that start after simulation has stopped
                if trip.departure_time >= stop_simulation:
                    break

                cs_name = f"{vehicle_id}_{trip.arrival_name}"
                gc_name = trip.arrival_name

                # departure time of next trip for standing time calculation
                try:
                    next_departure_time = vehicle_trips[i+1].departure_time
                except IndexError:
                    # last trip
                    next_departure_time = trip.arrival_time + datetime.timedelta(hours=8)

                # get current station if electrified
                connected_charging_station = None
                desired_soc = 0
                try:
                    # assume electrified station
                    station = self.stations[gc_name]
                    station_type = station["type"]
                    if station_type == 'opps' and trip.rotation.charging_type == 'depb':
                        # a depot bus cannot charge at an opp station
                        station_type = None
                    else:
                        # get desired soc by station type
                        desired_soc = vars(args).get("desired_soc_" + station_type)
                except KeyError:
                    # non-electrified station
                    station_type = None

                # get buffer time from user configuration
                # buffer_time is an abstraction of delays like docking procedures and
                # is added to the planned arrival time
                # ignore buffer time for end of last trip to make sure vehicles arrive
                # before simulation ends
                if i < len(vehicle_trips) - 1:
                    buffer_time = util.get_buffer_time(trip=trip,
                                                       default=args.default_buffer_time_opps)
                else:
                    buffer_time = 0
                # arrival event must occur no later than next departure and
                # one step before simulation terminates for arrival event to be taken into account
                arrival_time = min(trip.arrival_time + datetime.timedelta(minutes=buffer_time),
                                   next_departure_time)

                # total minutes spend at station
                standing_time = (next_departure_time - arrival_time).total_seconds() / 60

                # connect to charging station
                # generate gc and cs if they dont exist
                if station_type is not None and standing_time >= args.min_charging_time:
                    # vehicle connects to charging station
                    connected_charging_station = f"{cs_name}_{station_type}"
                    # create charging station and grid connector if necessary
                    if cs_name not in charging_stations:
                        # get CS and GC power from stations file,
                        # default back to input arguments from config
                        # trip type only relevant to depot stations
                        trip_type = trip.rotation.charging_type
                        trip_type = '_' + trip_type if station_type == "deps" else ""
                        cs_power_type = f"cs_power_{station_type}{trip_type}"
                        cs_power = station.get(cs_power_type, vars(args)[cs_power_type])
                        gc_power = station.get("gc_power", vars(args)[f"gc_power_{station_type}"])
                        # add one charging station for each bus at bus station
                        charging_stations[connected_charging_station] = {
                            "type": station_type,
                            "max_power": cs_power,
                            "min_power": 0.1 * cs_power,
                            "parent": gc_name
                        }
                    if gc_name not in grid_connectors:
                        # add one grid connector for each bus station
                        grid_connectors[gc_name] = {
                            "max_power": gc_power,
                            "cost": {"type": "fixed", "value": 0.3},
                            "number_cs": station["n_charging_stations"],
                            "voltage_level":
                                station.get("voltage_level", args.default_voltage_level)
                        }
                        # check for stationary battery
                        battery = station.get("battery")
                        if battery is not None:
                            # add stationary battery at this station/GC
                            battery["parent"] = gc_name
                            batteries[gc_name] = battery

                        # add feed-in name and power at grid connector if exists
                        feed_in = station.get("energy_feed_in")
                        if feed_in:
                            feed_in_path = Path(feed_in["csv_file"])
                            if not feed_in_path.exists():
                                warnings.warn("feed-in csv file '{}' does not exist".format(
                                    feed_in_path), category=UserWarning)
                            feed_in["grid_connector_id"] = gc_name
                            feed_in["csv_file"] = feed_in_path
                            events["energy_feed_in"][gc_name + " feed-in"] = feed_in
                            # add PV component
                            photovoltaics[gc_name] = {
                                "parent": gc_name,
                                "nominal_power": feed_in.get("nominal_power", 0)
                            }

                        # add external load if exists
                        ext_load = station.get("external_load")
                        if ext_load:
                            ext_load_path = Path(ext_load["csv_file"])
                            if not ext_load_path.exists():
                                warnings.warn("external load csv file '{}' does not exist".format(
                                    ext_load_path), category=UserWarning)
                            ext_load["grid_connector_id"] = gc_name
                            ext_load["csv_file"] = ext_load_path
                            events["external_load"][gc_name + " ext. load"] = ext_load

                # initial condition of vehicle
                if i == 0:
                    vehicles[vehicle_id] = {
                        "connected_charging_station": None,
                        "estimated_time_of_departure": trip.departure_time.isoformat(),
                        "desired_soc": None,
                        "soc": args.desired_soc_deps,
                        "vehicle_type":
                            f"{trip.rotation.vehicle_type}_{trip.rotation.charging_type}"
                    }

                # create departure event
                events["vehicle_events"].append({
                    "signal_time": (trip.departure_time
                                    - datetime.timedelta(minutes=args.signal_time_dif)
                                    ).isoformat(),
                    "start_time": trip.departure_time.isoformat(),
                    "vehicle_id": vehicle_id,
                    "event_type": "departure",
                    "update": {
                        "estimated_time_of_arrival": arrival_time.isoformat()
                    }
                })

                # create arrival event
                events["vehicle_events"].append({
                    "signal_time": (arrival_time
                                    - datetime.timedelta(minutes=args.signal_time_dif)
                                    ).isoformat(),
                    "start_time": arrival_time.isoformat(),
                    "vehicle_id": vehicle_id,
                    "event_type": "arrival",
                    "update": {
                        "connected_charging_station": connected_charging_station,
                        "estimated_time_of_departure": next_departure_time.isoformat(),
                        "soc_delta": trip.delta_soc,
                        "desired_soc": desired_soc
                    }
                })

        # ######## END OF VEHICLE EVENTS ########## #

        daily = datetime.timedelta(days=1)
        # price events
        if not args.include_price_csv:
            random.seed(args.seed)
            for key in grid_connectors.keys():
                now = start_simulation - daily
                while now < stop_simulation + 2 * daily:
                    now += daily
                    for v_id, v in vehicles.items():
                        if now >= stop_simulation:
                            # after end of scenario: keep generating trips, but don't include in
                            # scenario
                            continue

                    # generate prices for the day
                    if now < stop_simulation:
                        morning = now + datetime.timedelta(hours=6)
                        evening_by_month = now + datetime.timedelta(
                            hours=22 - abs(6 - now.month))
                        events['grid_operator_signals'] += [{
                            # day (6-evening): 15ct
                            "signal_time": max(start_simulation, now - daily).isoformat(),
                            "grid_connector_id": key,
                            "start_time": morning.isoformat(),
                            "cost": {
                                "type": "fixed",
                                "value": 0.15 + random.gauss(0, 0.05)
                            }
                        }, {
                            # night (depending on month - 6): 5ct
                            "signal_time": max(start_simulation, now - daily).isoformat(),
                            "grid_connector_id": key,
                            "start_time": evening_by_month.isoformat(),
                            "cost": {
                                "type": "fixed",
                                "value": 0.05 + random.gauss(0, 0.03)
                            }
                        }]

        # add timeseries from csv
        # save path and options for CSV timeseries
        if args.include_price_csv:
            for filename, gc_name in args.include_price_csv:
                options = {
                    "csv_file": filename,
                    "start_time": start_simulation.isoformat(),
                    "step_duration_s": 3600,  # 60 minutes
                    "grid_connector_id": gc_name,
                    "column": "price [ct/kWh]"
                }
                for key, value in args.include_price_csv_option:
                    if key == "step_duration_s":
                        value = int(value)
                    options[key] = value
                events['energy_price_from_csv'] = options
                price_csv_path = args.output_directory / filename
                if not price_csv_path.exists():
                    print("Warning: price csv file '{}' does not exist yet".format(price_csv_path))

        # reformat vehicle types for spiceEV
        vehicle_types_spiceev = {
            f'{vehicle_type}_{charging_type}': body
            for vehicle_type, subtypes in self.vehicle_types.items()
            for charging_type, body in subtypes.items()
        }

        # create final dict
        self.scenario = {
            "scenario": {
                "start_time": start_simulation.isoformat(),
                "interval": interval.days * 24 * 60 + interval.seconds // 60,
                "n_intervals": (stop_simulation - start_simulation) // interval
            },
            "components": {
                "vehicle_types": vehicle_types_spiceev,
                "vehicles": vehicles,
                "grid_connectors": grid_connectors,
                "charging_stations": charging_stations,
                "batteries": batteries,
                "photovoltaics": photovoltaics,
            },
            "events": events
        }

        return Scenario(self.scenario, Path())<|MERGE_RESOLUTION|>--- conflicted
+++ resolved
@@ -90,12 +90,7 @@
                               "values in the column 'elevation'. Station data is discarded.".
                               format(station_path),
                               stacklevel=100)
-<<<<<<< HEAD
-            else:
-                schedule.station_data = station_data
-=======
             schedule.station_data = station_data
->>>>>>> a9aee5a8
 
         with open(path_to_csv, 'r', encoding='utf-8') as trips_file:
             trip_reader = csv.DictReader(trips_file)
