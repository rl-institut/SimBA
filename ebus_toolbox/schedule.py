import csv
import random
import datetime
import warnings
import json
from pathlib import Path

from ebus_toolbox import util
from ebus_toolbox.rotation import Rotation
from spice_ev.scenario import Scenario


class Schedule:

    def __init__(self, vehicle_types, stations, **kwargs):
        """Constructs Schedule object from CSV file containing all trips of schedule

        :param vehicle_types: Collection of vehicle types and their properties.
        :type vehicle_types: dict
        :param stations: electrified stations
        :type stations: dict

        :raises SystemExit: In case not all mandatory options are provided

        :param kwargs: Command line arguments
        :type kwargs: dict
        """

        self.stations = stations
        self.rotations = {}
        self.consumption = 0
        self.vehicle_types = vehicle_types
        self.original_rotations = None

        # mandatory config parameters
        mandatory_options = [
            "min_recharge_deps_oppb",
            "min_recharge_deps_depb",
            "gc_power_opps",
            "gc_power_deps",
            "cs_power_opps",
            "cs_power_deps_depb",
            "cs_power_deps_oppb",
        ]
        missing = [opt for opt in mandatory_options if kwargs.get(opt) is None]
        if missing:
            raise SystemExit("The following arguments are required: {}".format(", ".join(missing)))
        else:
            for opt in mandatory_options:
                setattr(self, opt, kwargs.get(opt))

    @classmethod
    def from_csv(cls, path_to_csv, vehicle_types, stations, **kwargs):
        """Constructs Schedule object from CSV file containing all trips of schedule.

        :param path_to_csv: Path to csv file containing trip data
        :type path_to_csv: str
        :param vehicle_types: Collection of vehicle types and their properties.
        :type vehicle_types: dict
        :param stations: json of electrified stations
        :type stations: string
        :param kwargs: Command line arguments
        :type kwargs: dict
        :return: Returns a new instance of Schedule with all trips from csv loaded.
        :rtype: Schedule
        """
        schedule = cls(vehicle_types, stations, **kwargs)

        station_data = dict()
        station_path = kwargs.get("station_data_path")

        if station_path is not None:
            try:
                with open(str(station_path), "r", encoding='utf-8') as f:
                    delim = util.get_csv_delim(station_path)
                    reader = csv.DictReader(f, delimiter=delim)
                    station_data = dict()
                    for row in reader:
                        station_data.update({str(row['Endhaltestelle']):
                                            {"elevation": float(row['elevation'])}})
            except FileNotFoundError or KeyError:
                warnings.warn("Warning: external csv file '{}' not found or not named properly "
                              "(Needed column names are 'Endhaltestelle' and 'elevation')".
                              format(station_path),
                              stacklevel=100)
            except ValueError:
                warnings.warn("Warning: external csv file '{}' does not contain numeric "
                              "values in the column 'elevation'. Station data is discarded.".
                              format(station_path),
                              stacklevel=100)

        with open(path_to_csv, 'r', encoding='utf-8') as trips_file:
            trip_reader = csv.DictReader(trips_file)
            for trip in trip_reader:
                rotation_id = trip['rotation_id']
                # trip gets reference to station data and calculates height diff during trip
                # initialization. Could also get the height difference from here on
                trip["station_data"] = station_data
                if rotation_id not in schedule.rotations.keys():
                    schedule.rotations.update({
                        rotation_id: Rotation(id=rotation_id,
                                              vehicle_type=trip['vehicle_type'],
                                              schedule=schedule)})
                schedule.rotations[rotation_id].add_trip(trip)

        # set charging type for all rotations without explicitly specified charging type
        # charging type may have been set above if a trip of a rotation has a specified
        # charging type
        for rot in schedule.rotations.values():
            if rot.charging_type is None:
                rot.set_charging_type(ct=kwargs.get('preferred_charging_type', 'oppb'))

        if kwargs.get("check_rotation_consistency"):
            # check rotation expectations
            ignored_rotations = cls.check_consistency(schedule)
            if ignored_rotations:
                # write errors to file
                with open(kwargs["output_directory"] / "inconsistent_rotations.csv", "w") as f:
                    for rot_id, e in ignored_rotations.items():
                        f.write(f"Rotation {rot_id}: {e}\n")
                        print(f"Rotation {rot_id}: {e}")
                        if kwargs.get("ignore_inconsistent_rotations"):
                            # remove this rotation from schedule
                            del schedule.rotations[rot_id]
        elif kwargs.get("ignore_inconsistent_rotations"):
            warnings.warn("Option ignore_inconsistent_rotations ignored, "
                          "as check_rotation_consistency is not set")

        return schedule

    @classmethod
    def check_consistency(cls, schedule):
        """
        Check rotation expectations, such as
        - each rotation has one "Einsetzfahrt"
        - each rotation has one "Aussetzfahrt"
        - the "Einsatzfahrt" starts where the "Aussetzfahrt" ends
        - the rotation name is unique
        - every trip within a rotation starts where the previous trip ended

        :param schedule: the schedule to check
        :type schedule: dict
        :return: faulty rotations. Dict of rotation ID -> error message
        :rtype: dict
        """
        ignored_rotations = {}
        for rot_id, rotation in schedule.rotations.items():
            # iterate over trips, looking for initial and final stations
            dep_name = None
            arr_name = None
            prev_station_name = None
            try:
                for trip in rotation.trips:
                    if trip.line == "Einsetzfahrt":
                        # must have exactly one "Einsetzfahrt"
                        assert dep_name is None, "Einsetzfahrt encountered mutliple times"
                        dep_name = trip.departure_name
                    if trip.line == "Aussetzfahrt":
                        # must have exactly one "Aussetzfahrt"
                        assert arr_name is None, "Aussetzfahrt encountered multiple times"
                        arr_name = trip.arrival_name
                    if prev_station_name is not None:
                        # must depart from the previous station
                        assert trip.departure_name == prev_station_name, "Wrong departure station"
                        prev_station_name = trip.arrival_name
                # must have exactly one "Einsetzfahrt" and "Aussetzfahrt"
                assert dep_name is not None and arr_name is not None, "No Ein- or Aussetzfahrt"
                # rotation must end where it started
                assert dep_name == arr_name, "Start and end of rotation differ"
            except AssertionError as e:
                # some assumption is violated
                # save error text
                ignored_rotations[rot_id] = e

        return ignored_rotations

    def run(self, args):
        # each rotation is assigned a vehicle ID
        self.assign_vehicles()

        scenario = self.generate_scenario(args)

        print("Running Spice EV...")
        with warnings.catch_warnings():
            warnings.simplefilter('ignore', UserWarning)
            scenario.run('distributed', vars(args).copy())
        assert scenario.step_i == scenario.n_intervals, \
            'spiceEV simulation aborted, see above for details'
        return scenario

    def set_charging_type(self, ct, rotation_ids=None):
        """ Change charging type of either all or specified rotations. Adjust minimum standing time
        at depot after completion of rotation.
        :param ct: Choose this charging type wheneever possible. Either 'depb' or 'oppb'.
        :type ct: str
        :param rotation_ids: IDs of rotations for which to set charging type. If None set charging
                            charging type for all rotations.
        :type rotation_ids: list
        """
        assert ct in ["oppb", "depb"], f"Invalid charging type: {ct}"

        for id, rot in self.rotations.items():
            if rotation_ids is None or id in rotation_ids:
                rot.set_charging_type(ct)

    def assign_vehicles(self):
        """ Assign vehicle IDs to rotations. A FIFO approach is used.
            For every rotation it is checked whether vehicles with matching type are idle, in which
            case the one with longest standing time since last rotation is used.
            If no vehicle is available a new vehicle ID is generated.
        """
        rotations_in_progress = []
        idle_vehicles = []
        # count number of vehicles per type
        # used for unique vehicle id e.g. vehicletype_chargingtype_id
        vehicle_type_counts = {f'{vehicle_type}_{charging_type}': 0
                               for vehicle_type, charging_types in self.vehicle_types.items()
                               for charging_type in charging_types.keys()}

        rotations = sorted(self.rotations.values(), key=lambda rot: rot.departure_time)

        for rot in rotations:
            # find vehicles that have completed rotation and stood for a minimum standing time
            # mark those vehicle as idle
            while rotations_in_progress:
                # calculate min_standing_time deps
                r = rotations_in_progress.pop(0)
                if rot.departure_time > r.earliest_departure_next_rot:
                    idle_vehicles.append((r.vehicle_id, r.arrival_name))
                else:
                    rotations_in_progress.insert(0, r)
                    break

            # find idle vehicle for rotation if exists
            # else generate new vehicle id
            vt_ct = f"{rot.vehicle_type}_{rot.charging_type}"
            for item in idle_vehicles:
                id, deps = item
                if vt_ct in id and deps == rot.departure_name:
                    rot.vehicle_id = id
                    idle_vehicles.remove(item)
                    break
            else:
                # no vehicle available for dispatch, generate new one
                vehicle_type_counts[vt_ct] += 1
                rot.vehicle_id = f"{vt_ct}_{vehicle_type_counts[vt_ct]}"

            # keep list of rotations in progress sorted
            i = 0
            for i, r in enumerate(rotations_in_progress):
                # go through rotations in order, stop at same or higher departure
                if r.earliest_departure_next_rot >= rot.earliest_departure_next_rot:
                    break
            else:
                # highest departure, insert at
                i = i + 1
            # insert at calculated index
            rotations_in_progress.insert(i, rot)

        self.vehicle_type_counts = vehicle_type_counts

    def calculate_consumption(self):
        """ Computes consumption for all trips of all rotations.
            Depends on vehicle type only, not on charging type.

        :return: Total consumption for entire schedule [kWh]
        :rtype: float
        """
        self.consumption = 0
        for rot in self.rotations.values():
            self.consumption += rot.calculate_consumption()

        return self.consumption

    def get_departure_of_first_trip(self):
        """ Finds earliest departure time among all rotations.

        :return: Date and time of earliest departure of schedule.
        :rtype: datetime.datetime
        """
        sorted_rotations = sorted(self.rotations.values(), key=lambda rot: rot.departure_time)
        return sorted_rotations[0].departure_time

    def get_arrival_of_last_trip(self):
        """Finds latest arrival time among all rotations.

        :return: Date and time of latest arrival of schedule.
        :rtype: datetime.datetime
        """
        sorted_rotations = sorted(self.rotations.values(), key=lambda rot: rot.arrival_time)
        return sorted_rotations[-1].arrival_time

    def get_common_stations(self, only_opps=True):
        """
        for each rotation key, return set of rotations
            that share a station during any trip (with time info)
        :param only_opps: only search for opps stations
        :type only_opps: boolean
        :return: dictionary of rotations
        """

        # rot -> stations with timings
        rotations = {}
        for rot_key, rotation in self.rotations.items():
            rotations[rot_key] = {}
            for t in rotation.trips:
                arr_station = self.stations.get(t.arrival_name)
                if not only_opps or arr_station is not None and arr_station["type"] == "opps":
                    # dependent station: add to rotation with arrival time
                    if t.arrival_name in rotations[rot_key]:
                        rotations[rot_key][t.arrival_name].append([t.arrival_time, None])
                    else:
                        rotations[rot_key][t.arrival_name] = [[t.arrival_time, None]]
                if t.departure_name in rotations[rot_key]:
                    rotations[rot_key][t.departure_name][-1][1] = t.departure_time

        # check stations for overlaps
        rot_set = {}
        for rot_key, stations in rotations.items():
            rot_set[rot_key] = {}
            for r, alt_stations in rotations.items():
                if rot_key == r:
                    continue
                for station_name, times in stations.items():
                    if station_name in alt_stations:
                        # both at same station. Check for same time
                        for t in times:
                            for alt_t in alt_stations[station_name]:
                                if t[1] is None or alt_t[1] is None:
                                    # no departure: ignore
                                    continue
                                if max(t[0], alt_t[0]) < min(t[1], alt_t[1]):
                                    # overlap
                                    rot_set[rot_key][r] = min(t[0], alt_t[0])
                                    break
                            if r in rot_set[rot_key]:
                                break
        return rot_set

    def get_negative_rotations(self, scenario):
        """
        Get rotations with negative soc from spice_ev outputs

        :param scenario: Simulation scenario containing simulation results
                         including the SoC of all vehicles over time
        :type scenario: spice_ev.Scenario
        :return: list of negative rotation_id's
        :rtype: list
        """

        # get dict of vehicles with negative SOCs
        try:
            negative_vehicles = scenario.negative_soc_tracker
        except AttributeError:
            return []
        # get matching rotations
        negative_rotations = set()
        for v_id, times in negative_vehicles.items():
            for t_str in times:
                time = datetime.datetime.fromisoformat(t_str)
                # filter rotations by vehicle ID
                rides = {k: v for k, v in self.rotations.items() if v.vehicle_id == v_id}
                # sort rotations by departure time
                rides = sorted(rides.items(), key=lambda r: r[1].departure_time)
                # find rotation before negative arrival
                last_rot_id = None
                for k, v in rides:
                    if v.departure_time >= time:
                        # departure after negative arrival found: stop search
                        break
                    last_rot_id = k
                # end of iteration (next departure found / end of list): add last rotation ID
                if last_rot_id is not None:
                    negative_rotations.add(last_rot_id)

        return list(negative_rotations)

    def rotation_filter(self, args, rf_list=None):
        """Edits rotations according to args.rotation_filter_variable.

        :param args: used arguments are rotation_filter, path to rotation ids,
                     and rotation_filter_variable that sets mode (options: include, exclude)
        :type args: argparse.Namespace
        :param rf_list: rotation filter list with strings of rotation ids (default is None)
        :type rf_list: list
        """
<<<<<<< HEAD
        rf_list = [str(i) for i in rf_list] or []
=======
        rf_list = rf_list or []
        rf_list = [str(i) for i in rf_list]
>>>>>>> 29f5e60f
        if not args.rotation_filter_variable:
            return
        if args.rotation_filter_variable and not args.rotation_filter and not rf_list:
            warnings.warn("Rotation filter variable is enabled but json and list are not used.")
            return
        if args.rotation_filter:
            try:
                with open(args.rotation_filter, encoding='utf-8') as f:
                    # read rotation_ids from file into rf_list
                    rf_list += json.load(f, parse_int=str)
            except FileNotFoundError:
                warnings.warn(f"Path to rotation filter {args.rotation_filter} is invalid.")
        # filter out rotations in self.rotations
        if args.rotation_filter_variable == "exclude":
            self.rotations = {k: v for k, v in self.rotations.items() if k not in rf_list}
        elif args.rotation_filter_variable == "include":
            self.rotations = {k: v for k, v in self.rotations.items() if k in rf_list}

    def generate_scenario(self, args):
        """ Generate scenario.json for spiceEV

        :param args: Command line arguments and/or arguments from config file.
        :type args: argparse.Namespace
        :return: A spiceEV Scenario instance that can be run and also collects all
                 simulation outputs.
        :rtype:  spice_ev.Scenario
        """

        random.seed(args.seed)

        interval = datetime.timedelta(minutes=args.interval)

        vehicles = {}
        batteries = {}
        photovoltaics = {}
        charging_stations = {}
        grid_connectors = {}
        events = {
            "grid_operator_signals": [],
            "external_load": {},
            "energy_feed_in": {},
            "vehicle_events": []
        }

        # define start and stop times
        start_simulation = \
            self.get_departure_of_first_trip() - datetime.timedelta(minutes=args.signal_time_dif)
        stop_simulation = self.get_arrival_of_last_trip() + interval
        if args.days is not None:
            stop_simulation = min(
                stop_simulation, start_simulation + datetime.timedelta(days=args.days))

        # add vehicle events
        for vehicle_id in sorted({rot.vehicle_id for rot in self.rotations.values()}):
            # filter all rides for that bus
            vehicle_rotations = {k: v for k, v in self.rotations.items()
                                 if v.vehicle_id == vehicle_id}
            # get sorted list of all trips for current vehicle
            # sort rotations by time leveraging the fact that the
            # list of trips per rotation is always sorted
            vehicle_rotations = {k: v for k, v in sorted(
                vehicle_rotations.items(), key=lambda x: x[1].departure_time)}
            vehicle_trips = [t for rot in vehicle_rotations.values() for t in rot.trips]

            for i, trip in enumerate(vehicle_trips):
                # don't generate events that start after simulation has stopped
                if trip.departure_time >= stop_simulation:
                    break

                cs_name = f"{vehicle_id}_{trip.arrival_name}"
                gc_name = trip.arrival_name

                # departure time of next trip for standing time calculation
                try:
                    next_departure_time = vehicle_trips[i+1].departure_time
                except IndexError:
                    # last trip
                    next_departure_time = trip.arrival_time + datetime.timedelta(hours=8)

                # get current station if electrified
                connected_charging_station = None
                desired_soc = 0
                try:
                    # assume electrified station
                    station = self.stations[gc_name]
                    station_type = station["type"]
                    if station_type == 'opps' and trip.rotation.charging_type == 'depb':
                        # a depot bus cannot charge at an opp station
                        station_type = None
                    else:
                        # get desired soc by station type
                        desired_soc = vars(args).get("desired_soc_" + station_type)
                except KeyError:
                    # non-electrified station
                    station_type = None

                # get buffer time from user configuration
                # buffer_time is an abstraction of delays like docking procedures and
                # is added to the planned arrival time
                # ignore buffer time for end of last trip to make sure vehicles arrive
                # before simulation ends
                if i < len(vehicle_trips) - 1:
                    buffer_time = util.get_buffer_time(trip=trip,
                                                       default=args.default_buffer_time_opps)
                else:
                    buffer_time = 0
                # arrival event must occur no later than next departure and
                # one step before simulation terminates for arrival event to be taken into account
                arrival_time = min(trip.arrival_time + datetime.timedelta(minutes=buffer_time),
                                   next_departure_time)

                # total minutes spend at station
                standing_time = (next_departure_time - arrival_time).total_seconds() / 60

                # connect to charging station
                # generate gc and cs if they dont exist
                if station_type is not None and standing_time >= args.min_charging_time:
                    # vehicle connects to charging station
                    connected_charging_station = f"{cs_name}_{station_type}"
                    # create charging station and grid connector if necessary
                    if cs_name not in charging_stations:
                        # get CS and GC power from stations file,
                        # default back to input arguments from config
                        # trip type only relevant to depot stations
                        trip_type = trip.rotation.charging_type
                        trip_type = '_' + trip_type if station_type == "deps" else ""
                        cs_power_type = f"cs_power_{station_type}{trip_type}"
                        cs_power = station.get(cs_power_type, vars(args)[cs_power_type])
                        gc_power = station.get("gc_power", vars(args)[f"gc_power_{station_type}"])
                        # add one charging station for each bus at bus station
                        charging_stations[connected_charging_station] = {
                            "type": station_type,
                            "max_power": cs_power,
                            "min_power": 0.1 * cs_power,
                            "parent": gc_name
                        }
                    if gc_name not in grid_connectors:
                        # add one grid connector for each bus station
                        grid_connectors[gc_name] = {
                            "max_power": gc_power,
                            "cost": {"type": "fixed", "value": 0.3},
                            "number_cs": station["n_charging_stations"],
                            "voltage_level": station.get("voltage_level")
                        }
                        # check for stationary battery
                        battery = station.get("battery")
                        if battery is not None:
                            # add stationary battery at this station/GC
                            battery["parent"] = gc_name
                            batteries[gc_name] = battery

                        # add feed-in name and power at grid connector if exists
                        feed_in = station.get("energy_feed_in")
                        if feed_in:
                            feed_in_path = Path(feed_in["csv_file"])
                            if not feed_in_path.exists():
                                warnings.warn("feed-in csv file '{}' does not exist".format(
                                    feed_in_path))
                            feed_in["grid_connector_id"] = gc_name
                            feed_in["csv_file"] = feed_in_path
                            events["energy_feed_in"][gc_name + " feed-in"] = feed_in
                            # add PV component
                            photovoltaics[gc_name] = {
                                "parent": gc_name,
                                "nominal_power": feed_in.get("nominal_power", 0)
                            }

                        # add external load if exists
                        ext_load = station.get("external_load")
                        if ext_load:
                            ext_load_path = Path(ext_load["csv_file"])
                            if not ext_load_path.exists():
                                warnings.warn("external load csv file '{}' does not exist".format(
                                    ext_load_path))
                            ext_load["grid_connector_id"] = gc_name
                            ext_load["csv_file"] = ext_load_path
                            events["external_load"][gc_name + " ext. load"] = ext_load

                # initial condition of vehicle
                if i == 0:
                    vehicles[vehicle_id] = {
                        "connected_charging_station": None,
                        "estimated_time_of_departure": trip.departure_time.isoformat(),
                        "desired_soc": None,
                        "soc": args.desired_soc_deps,
                        "vehicle_type":
                            f"{trip.rotation.vehicle_type}_{trip.rotation.charging_type}"
                    }

                # create departure event
                events["vehicle_events"].append({
                    "signal_time": (trip.departure_time
                                    - datetime.timedelta(minutes=args.signal_time_dif)
                                    ).isoformat(),
                    "start_time": trip.departure_time.isoformat(),
                    "vehicle_id": vehicle_id,
                    "event_type": "departure",
                    "update": {
                        "estimated_time_of_arrival": arrival_time.isoformat()
                    }
                })

                # create arrival event
                events["vehicle_events"].append({
                    "signal_time": (arrival_time
                                    - datetime.timedelta(minutes=args.signal_time_dif)
                                    ).isoformat(),
                    "start_time": arrival_time.isoformat(),
                    "vehicle_id": vehicle_id,
                    "event_type": "arrival",
                    "update": {
                        "connected_charging_station": connected_charging_station,
                        "estimated_time_of_departure": next_departure_time.isoformat(),
                        "soc_delta": trip.delta_soc,
                        "desired_soc": desired_soc
                    }
                })

        # ######## END OF VEHICLE EVENTS ########## #

        daily = datetime.timedelta(days=1)
        # price events
        for key in grid_connectors.keys():
            if not args.include_price_csv:
                now = start_simulation - daily
                while now < stop_simulation + 2 * daily:
                    now += daily
                    for v_id, v in vehicles.items():
                        if now >= stop_simulation:
                            # after end of scenario: keep generating trips, but don't include in
                            # scenario
                            continue

                    # generate prices for the day
                    if now < stop_simulation:
                        morning = now + datetime.timedelta(hours=6)
                        evening_by_month = now + datetime.timedelta(
                            hours=22 - abs(6 - now.month))
                        events['grid_operator_signals'] += [{
                            # day (6-evening): 15ct
                            "signal_time": max(start_simulation, now - daily).isoformat(),
                            "grid_connector_id": key,
                            "start_time": morning.isoformat(),
                            "cost": {
                                "type": "fixed",
                                "value": 0.15 + random.gauss(0, 0.05)
                            }
                        }, {
                            # night (depending on month - 6): 5ct
                            "signal_time": max(start_simulation, now - daily).isoformat(),
                            "grid_connector_id": key,
                            "start_time": evening_by_month.isoformat(),
                            "cost": {
                                "type": "fixed",
                                "value": 0.05 + random.gauss(0, 0.03)
                            }
                        }]

        # add timeseries from csv
        # save path and options for CSV timeseries
        if args.include_price_csv:
            for filename, gc_name in args.include_price_csv:
                options = {
                    "csv_file": filename,
                    "start_time": start_simulation.isoformat(),
                    "step_duration_s": 3600,  # 60 minutes
                    "grid_connector_id": gc_name,
                    "column": "price [ct/kWh]"
                }
                for key, value in args.include_price_csv_option:
                    if key == "step_duration_s":
                        value = int(value)
                    options[key] = value
                events['energy_price_from_csv'] = options
                price_csv_path = args.output_directory / filename
                if not price_csv_path.exists():
                    print("Warning: price csv file '{}' does not exist yet".format(price_csv_path))

        # reformat vehicle types for spiceEV
        vehicle_types_spiceev = {
            f'{vehicle_type}_{charging_type}': body
            for vehicle_type, subtypes in self.vehicle_types.items()
            for charging_type, body in subtypes.items()
        }

        # create final dict
        self.scenario = {
            "scenario": {
                "start_time": start_simulation.isoformat(),
                "interval": interval.days * 24 * 60 + interval.seconds // 60,
                "n_intervals": (stop_simulation - start_simulation) // interval
            },
            "components": {
                "vehicle_types": vehicle_types_spiceev,
                "vehicles": vehicles,
                "grid_connectors": grid_connectors,
                "charging_stations": charging_stations,
                "batteries": batteries,
                "photovoltaics": photovoltaics,
            },
            "events": events
        }

        return Scenario(self.scenario, Path())<|MERGE_RESOLUTION|>--- conflicted
+++ resolved
@@ -384,12 +384,8 @@
         :param rf_list: rotation filter list with strings of rotation ids (default is None)
         :type rf_list: list
         """
-<<<<<<< HEAD
-        rf_list = [str(i) for i in rf_list] or []
-=======
         rf_list = rf_list or []
         rf_list = [str(i) for i in rf_list]
->>>>>>> 29f5e60f
         if not args.rotation_filter_variable:
             return
         if args.rotation_filter_variable and not args.rotation_filter and not rf_list:
