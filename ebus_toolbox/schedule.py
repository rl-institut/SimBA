--- conflicted
+++ resolved
@@ -305,7 +305,17 @@
                 "soc": args.desired_soc,
                 "vehicle_type": vt + "_" + ct
             }
-<<<<<<< HEAD
+            # initial departure event from starting depot
+            events["vehicle_events"].append({
+                "signal_time": (departure + datetime.timedelta(
+                                minutes=-args.signal_time_dif)).isoformat(),
+                "start_time": departure.isoformat(),
+                "vehicle_id": v_name,
+                "event_type": "departure",
+                "update": {
+                    "estimated_time_of_arrival": arrival.isoformat()
+                }
+            })
             charging_stations[vehicles[v_name]['connected_charging_station']] = {
                 "max_power": args.gc_power_deps,
                 "min_power": 0.1 * args.gc_power_deps,
@@ -319,19 +329,6 @@
                 "cost": {"type": "fixed", "value": 0.3},
                 "number_cs": number_cs
             }
-=======
-            # initial departure event from starting depot
-            events["vehicle_events"].append({
-                "signal_time": (departure + datetime.timedelta(
-                                minutes=-args.signal_time_dif)).isoformat(),
-                "start_time": departure.isoformat(),
-                "vehicle_id": v_name,
-                "event_type": "departure",
-                "update": {
-                    "estimated_time_of_arrival": arrival.isoformat()
-                }
-            })
->>>>>>> 40f393d2
 
             for i, v in enumerate(rotation_ids):
                 departure_event_in_input = True
