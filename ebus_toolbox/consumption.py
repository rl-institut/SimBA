import numpy as np
import csv
import pandas as pd


class Consumption:

    def __init__(self, vehicle_types, **kwargs) -> None:
        # load temperature of the day, now dummy winter day
        self.temperatures_by_hour = {}
        with open(kwargs.get("outside_temperatures", "data/examples/default_temp_winter.csv")) as f:
            reader = csv.DictReader(f)
            for row in reader:
                self.temperatures_by_hour.update({int(row['hour']): float(row['temperature'])})

        with open(kwargs.get("level_of_loading_over_day",
                             "data/examples/default_level_of_loading_over_day.csv")) as f:
            reader = csv.DictReader(f)
            self.lol_by_hour = {}
            for row in reader:
                self.lol_by_hour.update({int(row['hour']): float(row['level_of_loading'])})

        self.consumption_files = {}
        self.vehicle_types = vehicle_types

    def calculate_consumption(self, time, distance, vehicle_type, charging_type, temp=None,
                              height_diff=0, level_of_loading=None, mean_speed=18):
        """ Calculates consumed amount of energy for a given distance.

        :param time: The date and time at which the trip ends
        :type time: datetime.datetime
        :param distance: Distance travelled [m]
        :type distance: float
        :param vehicle_type: The vehicle type for which to calculate consumption
        :type vehicle_type: str
        :param charging_type: Charging type for the trip. Consumption differs between
                              distinct types.
        :type charging_type: str
<<<<<<< HEAD
        :param height_diff: difference in height between stations in meters-
        :type height_diff: float
        :param level_of_loading: Level of loading of the bus between empty (=0) and
                                 completely full (=1.0). If None
                                 is provided, Level of loading will be interpolated from time series
        :type level_of_loading: float
        :param mean_speed: Mean speed between two stops in km/h
        :type mean_speed: float
        :return: Consumed energy [kWh] and delta SOC as tuple
        :rtype: (float, float)
        """
        # the charging type may not be set
        # picking one of the available charging types as only vehicle's mileage is
        # needed which does not depend on charging type
        if charging_type is None:
            vt_ct = next((t for t in self.vehicle_types.keys() if vehicle_type in t))
        else:
            vt_ct = f"{vehicle_type}_{charging_type}"
=======

        :return: Consumed energy [kWh] and delta SOC as tuple
        :rtype: (float, float)
        """

        assert self.vehicle_types.get(vehicle_type, {}).get(charging_type),\
            f"Combination of vehicle type {vehicle_type} and {charging_type} not defined."

        vehicle_info = self.vehicle_types[vehicle_type][charging_type]
>>>>>>> 4cfe9a19

        # in case a constant mileage is provided
        if isinstance(vehicle_info['mileage'], (int, float)):
            consumed_energy = vehicle_info['mileage'] * distance / 1000
            delta_soc = -1 * (consumed_energy / vehicle_info["capacity"])
            return consumed_energy, delta_soc

        # If no specific LoL is given, interpolate from demand time series.
        if temp is None:
            temp = np.interp(time.hour,
                             list(self.temperatures_by_hour.keys()),
                             list(self.temperatures_by_hour.values()))

        # If no specific LoL is given, interpolate from demand time series.
        if level_of_loading is None:
            level_of_loading = np.interp(time.hour,
                                         list(self.lol_by_hour.keys()),
                                         list(self.lol_by_hour.values()))

        # load consumption csv
<<<<<<< HEAD
        consumption_path = self.vehicle_types[vt_ct]["mileage"]

        # Consumption_files holds interpol functions of csv files which are called directly
        vehicle_type_nr = dict(SB=0, VDL=0, AB=1, CKB=1)[vehicle_type]

        # Try to use the interpol function. If it does not exist yet its created in except case.
=======
        consumption_file = vehicle_info["mileage"]
>>>>>>> 4cfe9a19
        try:
            mileage = self.consumption_files[consumption_path](this_vehicle_type=vehicle_type_nr,
                                                               this_incline=height_diff / distance,
                                                               this_temp=temp,
                                                               this_lol=level_of_loading,
                                                               this_speed=mean_speed)
        except KeyError:
            # Creating the interpol function from csv file.
            df = pd.read_csv(consumption_path, sep=",")

            # Create lookup table and make sure its in the same order as the input point
            # which will be the input for the nd lookup
            vt_col = df["vehicle_type"]
            inc_col = df["incline"]
            tmp_col = df["temp"]
            lol_col = df["level_of_loading"]
            speed_col = df["mean_speed_kmh"]
            cons_col = df["consumption_kwh_per_km"]
            data_table = list(zip(vt_col, inc_col, tmp_col, lol_col, speed_col, cons_col))

<<<<<<< HEAD
            def interpol_function(this_vehicle_type, this_incline, this_temp, this_lol, this_speed):
                input_point = (this_vehicle_type, this_incline, this_temp, this_lol, this_speed)
                return nd_interp(input_point, data_table)

            self.consumption_files.update({consumption_path: interpol_function})

            mileage = self.consumption_files[consumption_path](this_vehicle_type=vehicle_type_nr,
                                                               this_incline=height_diff / distance,
                                                               this_temp=temp,
                                                               this_lol=level_of_loading,
                                                               this_speed=mean_speed)

        consumed_energy = mileage * distance / 1000  # kWh
        delta_soc = -1 * (consumed_energy / self.vehicle_types[vt_ct]["capacity"])
=======
        delta_soc = -1 * (consumed_energy / vehicle_info["capacity"])
>>>>>>> 4cfe9a19

        return consumed_energy, delta_soc


def nd_interp(input_values, lookup_table):
    # find all unique values in table per column
    dim_sets = [set() for _ in input_values]
    for row in lookup_table:
        for i, v in enumerate(row[:-1]):
            dim_sets[i].add(v)
    dim_values = [sorted(s) for s in dim_sets]
    # find nearest value(s) per column
    # go through sorted column values until last less / first greater
    lower = [None] * len(input_values)
    upper = [None] * len(input_values)
    for i, v in enumerate(input_values):
        for c in dim_values[i]:
            if v >= c:
                lower[i] = c
            if v <= c and upper[i] is None:
                upper[i] = c
                break
    # find rows in table made up of only lower or upper values
    points = []
    for row in lookup_table:
        for i, v in enumerate(row[:-1]):
            if lower[i] != v and upper[i] != v:
                break
        else:
            points.append(row)

    # interpolate between points that differ only in current dimension
    for i, x in enumerate(input_values):
        new_points = []
        # find points that differ in just that dimension
        for j, p1 in enumerate(points):
            for p2 in points[j + 1:]:
                for k in range(len(input_values)):
                    if p1[k] != p2[k] and i != k:
                        break
                else:
                    # differing row found
                    x1 = p1[i]
                    y1 = p1[-1]
                    x2 = p2[i]
                    y2 = p2[-1]
                    dx = x2 - x1
                    dy = y2 - y1
                    m = dy / dx
                    n = y1 - m * x1
                    y = m * x + n
                    # generate new point at interpolation
                    p = [v for v in p1]
                    p[i] = x
                    p[-1] = y
                    new_points.append(p)
                    # only couple
                    break
            else:
                # no matching row (singleton dimension?)
                new_points.append(p1)
        points = new_points

    return points[0][-1]<|MERGE_RESOLUTION|>--- conflicted
+++ resolved
@@ -2,9 +2,7 @@
 import csv
 import pandas as pd
 
-
 class Consumption:
-
     def __init__(self, vehicle_types, **kwargs) -> None:
         # load temperature of the day, now dummy winter day
         self.temperatures_by_hour = {}
@@ -36,7 +34,6 @@
         :param charging_type: Charging type for the trip. Consumption differs between
                               distinct types.
         :type charging_type: str
-<<<<<<< HEAD
         :param height_diff: difference in height between stations in meters-
         :type height_diff: float
         :param level_of_loading: Level of loading of the bus between empty (=0) and
@@ -48,24 +45,11 @@
         :return: Consumed energy [kWh] and delta SOC as tuple
         :rtype: (float, float)
         """
-        # the charging type may not be set
-        # picking one of the available charging types as only vehicle's mileage is
-        # needed which does not depend on charging type
-        if charging_type is None:
-            vt_ct = next((t for t in self.vehicle_types.keys() if vehicle_type in t))
-        else:
-            vt_ct = f"{vehicle_type}_{charging_type}"
-=======
-
-        :return: Consumed energy [kWh] and delta SOC as tuple
-        :rtype: (float, float)
-        """
 
         assert self.vehicle_types.get(vehicle_type, {}).get(charging_type),\
             f"Combination of vehicle type {vehicle_type} and {charging_type} not defined."
 
         vehicle_info = self.vehicle_types[vehicle_type][charging_type]
->>>>>>> 4cfe9a19
 
         # in case a constant mileage is provided
         if isinstance(vehicle_info['mileage'], (int, float)):
@@ -86,16 +70,12 @@
                                          list(self.lol_by_hour.values()))
 
         # load consumption csv
-<<<<<<< HEAD
-        consumption_path = self.vehicle_types[vt_ct]["mileage"]
+        consumption_path =  vehicle_info["mileage"]
 
         # Consumption_files holds interpol functions of csv files which are called directly
         vehicle_type_nr = dict(SB=0, VDL=0, AB=1, CKB=1)[vehicle_type]
 
         # Try to use the interpol function. If it does not exist yet its created in except case.
-=======
-        consumption_file = vehicle_info["mileage"]
->>>>>>> 4cfe9a19
         try:
             mileage = self.consumption_files[consumption_path](this_vehicle_type=vehicle_type_nr,
                                                                this_incline=height_diff / distance,
@@ -105,7 +85,6 @@
         except KeyError:
             # Creating the interpol function from csv file.
             df = pd.read_csv(consumption_path, sep=",")
-
             # Create lookup table and make sure its in the same order as the input point
             # which will be the input for the nd lookup
             vt_col = df["vehicle_type"]
@@ -116,7 +95,6 @@
             cons_col = df["consumption_kwh_per_km"]
             data_table = list(zip(vt_col, inc_col, tmp_col, lol_col, speed_col, cons_col))
 
-<<<<<<< HEAD
             def interpol_function(this_vehicle_type, this_incline, this_temp, this_lol, this_speed):
                 input_point = (this_vehicle_type, this_incline, this_temp, this_lol, this_speed)
                 return nd_interp(input_point, data_table)
@@ -130,12 +108,10 @@
                                                                this_speed=mean_speed)
 
         consumed_energy = mileage * distance / 1000  # kWh
-        delta_soc = -1 * (consumed_energy / self.vehicle_types[vt_ct]["capacity"])
-=======
-        delta_soc = -1 * (consumed_energy / vehicle_info["capacity"])
->>>>>>> 4cfe9a19
+        delta_soc = -1 * (consumed_energy /  vehicle_info["capacity"])
 
         return consumed_energy, delta_soc
+
 
 
 def nd_interp(input_values, lookup_table):
