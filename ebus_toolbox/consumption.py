--- conflicted
+++ resolved
@@ -74,7 +74,6 @@
         if temp is None:
             try:
                 temp = self.temperatures_by_hour[time.hour]
-<<<<<<< HEAD
             except AttributeError as e:
                 raise AttributeError(
                     "Neither of these conditions is met:\n"
@@ -83,26 +82,13 @@
                     f"2. A constant mileage for the vehicle "
                     f"{vehicle_info['mileage']} is provided."
                 ) from e
-            except IndexError as e:
-                raise IndexError(f"No temperature data for the hour {time.hour} is provided") from e
-=======
-            except AttributeError:
-                print("Neither of these conditions is met:\n"
-                      "1. Temperature data is available for every trip through the trips file "
-                      "or a temperature over day file.\n"
-                      f"2. A constant mileage for the vehicle: "
-                      f"{vehicle_info['name']} - is provided.")
-                raise AttributeError
-            except KeyError:
-                print(f"No temperature data for the hour {time.hour} is provided")
-                raise KeyError
->>>>>>> 9fd38173
+            except KeyError as e:
+                raise KeyError(f"No temperature data for the hour {time.hour} is provided") from e
 
         # if no specific LoL is given, lookup temperature
         if level_of_loading is None:
             try:
                 level_of_loading = self.lol_by_hour[time.hour]
-<<<<<<< HEAD
             except AttributeError as e:
                 raise AttributeError(
                     "Neither of these conditions is met:\n"
@@ -111,20 +97,8 @@
                     f"2. A constant mileage for the vehicle "
                     f"{vehicle_info['mileage']} is provided."
                 ) from e
-            except IndexError as e:
-                raise IndexError(f"No level of loading for the hour {time.hour} is provided") from e
-=======
-            except AttributeError:
-                print("Neither of these conditions is met:\n"
-                      "1. Level of loading data is available for every trip through the trips file "
-                      "or a level of loading over day file.\n"
-                      f"2. A constant mileage for the vehicle: "
-                      f"{vehicle_info['name']} - is provided.")
-                raise AttributeError
-            except KeyError:
-                print(f"No level of loading data for the hour {time.hour} is provided")
-                raise KeyError
->>>>>>> 9fd38173
+            except KeyError as e:
+                raise KeyError(f"No level of loading for the hour {time.hour} is provided") from e
 
         # load consumption csv
         consumption_path = str(vehicle_info["mileage"])
