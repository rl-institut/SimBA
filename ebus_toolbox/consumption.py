--- conflicted
+++ resolved
@@ -7,11 +7,7 @@
     def __init__(self, vehicle_types, **kwargs) -> None:
         # load temperature of the day, now dummy winter day
         self.temperatures_by_hour = {}
-<<<<<<< HEAD
-        with open(kwargs.get("outside_temperatures", "data/bvg_test/default_temp_sensitivity.csv")) as f:
-=======
-        with open(kwargs.get("outside_temperatures", "data/uebertragbarkeitsanalyse/default_temp_winter.csv")) as f:
->>>>>>> 175f6a27
+        with open(kwargs.get("outside_temperatures", "data/bvg_test/default_temp_winter.csv")) as f:
             reader = csv.DictReader(f)
             for row in reader:
                 self.temperatures_by_hour.update({int(row['hour']): float(row['temperature'])})
