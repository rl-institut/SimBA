--- conflicted
+++ resolved
@@ -87,45 +87,21 @@
 
     return day
 
-# 3. charging power
+# gc_power_opps, gc_power_deps (Netzauslastung)
+# cs_power_opps, cs_power_deps_depb, cs_power_deps_oppb (Technik)
 
-
-<<<<<<< HEAD
-def get_charging_power():
-    """
-    Gets reduced charging power for different bus types
-    :return: reduced_power
-    """
-    power_opps = np.arange(start=50, stop=350, step=50)
-    reduced_power = random.choice(power_opps)
-=======
 # cs_power_opps
->>>>>>> 59d674ff
 
 def reduced_power():
     "creates list of different values which are smaller then the default power "
     power_opps = np.arange(start=50, stop=350, step=50)
     reduced_power_opps = random.choice(power_opps)
 
-<<<<<<< HEAD
-    # cs_power_deps_depb
-    power_deps_depb = np.arange(start=30, stop=90, step=30)
-    reduced_power = random.choice(power_deps_depb)
-=======
->>>>>>> 59d674ff
 
     # cs_power_deps_depb
     power_deps_depb = np.arange(start=30, stop=90, step=30)
     reduced_power_depb = random.choice(power_deps_depb)
 
-<<<<<<< HEAD
-    # cs_power_deps_depb
-    power_deps_depb = np.arange(start=30, stop=120, step=30)
-    reduced_power = random.choice(power_deps_depb)
-
-    return reduced_power
-=======
->>>>>>> 59d674ff
 
     # cs_power_deps_depb
     power_deps_oppb = np.arange(start=30, stop=120, step=30)
@@ -196,5 +172,5 @@
 
 # creating config like file
 # writes the new values of each manipulation into a seperate file
-# with open('ebus_toolbox_mcs.cfg', 'w+') as f:
-#     f.write(f'cs_power_opps = {reduced_power}\n')+with open('ebus_toolbox_mcs.cfg', 'w+') as f:
+    f.write(f'cs_power_opps = {reduced_power}\n')