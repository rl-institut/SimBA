from datetime import datetime
from pathlib import Path
import shutil

from ebus_toolbox import simulate, util

if __name__ == '__main__':
<<<<<<< HEAD
    parser = argparse.ArgumentParser(
        description='eBus-Toolbox - \
        simulation program for electric bus fleets.')
    parser.add_argument('--input-schedule', nargs='?',
                        help='Path to CSV file containing all trips of schedule to be analyzed.')
    mode_choices = ['sim', 'neg_depb_to_oppb', 'neg_oppb_to_depb', 'service_optimization', 'report']
    parser.add_argument('--mode', default=['sim', 'report'], nargs='*', choices=mode_choices,
                        help=f"Specify what you want to do. Choose one or more from \
                        {', '.join(mode_choices)}. \
                        sim runs a single simulation with the given inputs. \
                        neg_depb_to_oppb changes charging type of negative depb rotations. \
                        neg_oppb_to_depb changes charging type of negative oppb rotations. \
                        service optimization finds the largest set of electrified rotations. \
                        station_optimization finds the set of fewest stations to electrify \
                        all rotations. \
                        report generates simulation output files.")
    parser.add_argument('--output-directory', default="./data/sim_outputs", nargs='?',
                        help='Location where all simulation outputs are stored')
    parser.add_argument('--preferred-charging-type', '-pct', default='depb',
                        choices=['depb', 'oppb'], help="Preferred charging type. Choose one\
                        from {depb, oppb}. opp stands for opportunity.")
    parser.add_argument('--vehicle-types', default="./data/examples/vehicle_types.json",
                        help='location of vehicle type definitions')
    parser.add_argument('--min-recharge-deps-oppb', default=1,
                        help='Minimum fraction of capacity for recharge when leaving the depot.')
    parser.add_argument('--min-recharge-deps-depb', default=1,
                        help='Minimum fraction of capacity for recharge when leaving the depot.')
    parser.add_argument('--check-rotation-consistency', action='store_true',
                        help='Check rotation assumptions when building schedule.')
    parser.add_argument('--ignore-inconsistent-rotations', action='store_true',
                        help='Remove rotations from schedule that violate assumptions. ')
    parser.add_argument('--days', metavar='N', type=int, default=None,
                        help='set duration of scenario as number of days')
    parser.add_argument('--interval', metavar='MIN', type=int, default=15,
                        help='set number of minutes for each timestep (Δt)')
    parser.add_argument('--desired-soc-deps', metavar='SOC', type=float, default=1.0,
                        help='set minimum desired SOC (0 - 1) for depot charging')
    parser.add_argument('--desired-soc-opps', metavar='SOC', type=float, default=0.8,
                        help='set minimum desired SOC (0 - 1) for opportunity charging')
    parser.add_argument('--gc-power-opps', metavar='POPP', type=float, default=None,
                        help='max power of grid connector at opp stations')
    parser.add_argument('--gc-power-deps', metavar='PDEP', type=float, default=None,
                        help='max power of grid connector at depot stations')
    parser.add_argument('--cs-power-opps', metavar='CSPOPP', type=float, default=450,
                        help='max power of charging station at opp stations')
    parser.add_argument('--cs-power-deps-depb', metavar='CSPDEPDEP', type=float, default=100,
                        help='max power of charging station at depot stations for depot busses')
    parser.add_argument('--cs-power-deps-oppb', metavar='CSPDEPOPP', type=float, default=150,
                        help='max power of charging station at depot stations for opp busses')
    parser.add_argument('--battery', '-b', default=[], nargs=2, type=float, action='append',
                        help='add battery with specified capacity in kWh and C-rate \
                            (-1 for variable capacity, second argument is fixed power))')
    parser.add_argument('--seed', default=None, type=int, help='set random seed')
    parser.add_argument('--iterations', default=1, type=int, help='iterations for optimization')
    parser.add_argument('--include-price-csv',
                        help='include CSV for energy price. \
                            You may define custom options with --include-price-csv-option')
    parser.add_argument('--include-price-csv-option', '-po', metavar=('KEY', 'VALUE'),
                        nargs=2, default=[], action='append',
                        help='append additional argument to price signals')
    parser.add_argument('--start-date', default='2018-01-02',
                        help='Provide start date of simulation in format YYYY-MM-DD.E.g. '
                             '2018-01-31')
    parser.add_argument('--electrified-stations', help='include electrified_stations json',
                        default='data/examples/electrified_stations.json')
    parser.add_argument('--cost-calculation', '-cc', action='store_true',
                        help='Calculate costs')
    parser.add_argument('--cost-parameters-file', help='include cost parameters json', default=None)
    parser.add_argument('--min-charging-time', help='define minimum time of charging',
                        default=0)
    parser.add_argument('--default-buffer-time-opps', help='time to subtract off of standing time '
                        'at opp station to simulate docking procedure.', default=0)
    parser.add_argument('--signal-time-dif', help='time difference between signal time and actual '
                                                  'start time of a vehicle event im min.',
                        default=10)
    parser.add_argument('--visual', '-v', action='store_true',
                        help='Show plots of the results- not applicable', default=False)
    parser.add_argument('--show-plots',
                        help='show plots for users to view in "report" mode',
                        default=False)
    parser.add_argument('--eta', action='store_true',
                        help='Show estimated time to finish simulation after each step, \
                        instead of progress bar. Not recommended for fast computations.')
    parser.add_argument('--save-timeseries', help='Write timesteps to file - not applicable',
                        default=False)
    parser.add_argument('--save-results', help='Write general info to file - not applicable',
                        default=False)
    parser.add_argument('--save-soc', help='Write SOC info to file - not applicable', default=False)
    parser.add_argument('--strategy', '-s', default='greedy',
                        help='Specify the charging strategy. One of {}. You may define \
                        custom options with --strategy-option.'.format('greedy, balanced'))
    parser.add_argument('--margin', '-m', metavar='X', type=float, default=0.05,
                        help=('Add margin for desired SOC [0.0 - 1.0].\
                        margin=0.05 means the simulation will not abort if vehicles \
                        reach at least 95%% of the desired SOC before leaving. \
                        margin=1 -> the simulation continues with every positive SOC value.'))
    parser.add_argument('--strategy-option', '-so', metavar=('KEY', 'VALUE'),
                        nargs=2, action='append',
                        help='Append additional options to the charging strategy.')
    parser.add_argument('--config', help='Use config file to set arguments')
    parser.add_argument('--station_data_path', help='Use station data to back calculation       \
                                                    of consumption with height information of   \
                                                    stations')
    parser.add_argument('--outside_temperature_over_day_path', default=None,
                        help="Use csv. data with 'hour' and temperature' columns to set \
                        temperatures in case they are not in trips.csv")

    parser.add_argument('--level_of_loading_over_day_path', default=None,
                        help="Use csv. data with 'hour' and level_of_loading' columns to set \
                        level of loading in case they are not in trips.csv")

    parser.add_argument(
        '--optimizer_config', default=None,
        help="For station_optimization a optimizer_config is needed. \
        Input a path to an .cfg file or use the default_optimizer.cfg")

    args = parser.parse_args()
    # arguments relevant to SpiceEV, setting automatically to reduce clutter in config
    args.ALLOW_NEGATIVE_SOC = True
    args.attach_vehicle_soc = True

    set_options_from_config(args, check=parser, verbose=False)
=======
    args = util.get_args()
>>>>>>> 22d9a2b6

    args.output_directory = Path(args.output_directory) / (
        datetime.now().strftime("%Y-%m-%d-%H-%M-%S") + "_eBus_results")

    # create subfolder for specific sim results with timestamp.
    # if folder doesnt exists, create folder.
    # needs to happen after set_options_from_config since
    # args.output_directory can be overwritten by config
    args.output_directory_input = args.output_directory / "input_data"
    args.output_directory_input.mkdir(parents=True, exist_ok=True)

    # copy input files to output to ensure reproducibility
    copy_list = [args.config, args.electrified_stations, args.vehicle_types]

    # only copy cost params if they exist
    if args.cost_parameters_file is not None:
        copy_list.append(args.cost_parameters_file)
    for c_file in map(Path, copy_list):
        shutil.copy(c_file, args.output_directory_input / c_file.name)

    util.save_version(args.output_directory_input / "program_version.txt")

    simulate.simulate(args)<|MERGE_RESOLUTION|>--- conflicted
+++ resolved
@@ -5,132 +5,7 @@
 from ebus_toolbox import simulate, util
 
 if __name__ == '__main__':
-<<<<<<< HEAD
-    parser = argparse.ArgumentParser(
-        description='eBus-Toolbox - \
-        simulation program for electric bus fleets.')
-    parser.add_argument('--input-schedule', nargs='?',
-                        help='Path to CSV file containing all trips of schedule to be analyzed.')
-    mode_choices = ['sim', 'neg_depb_to_oppb', 'neg_oppb_to_depb', 'service_optimization', 'report']
-    parser.add_argument('--mode', default=['sim', 'report'], nargs='*', choices=mode_choices,
-                        help=f"Specify what you want to do. Choose one or more from \
-                        {', '.join(mode_choices)}. \
-                        sim runs a single simulation with the given inputs. \
-                        neg_depb_to_oppb changes charging type of negative depb rotations. \
-                        neg_oppb_to_depb changes charging type of negative oppb rotations. \
-                        service optimization finds the largest set of electrified rotations. \
-                        station_optimization finds the set of fewest stations to electrify \
-                        all rotations. \
-                        report generates simulation output files.")
-    parser.add_argument('--output-directory', default="./data/sim_outputs", nargs='?',
-                        help='Location where all simulation outputs are stored')
-    parser.add_argument('--preferred-charging-type', '-pct', default='depb',
-                        choices=['depb', 'oppb'], help="Preferred charging type. Choose one\
-                        from {depb, oppb}. opp stands for opportunity.")
-    parser.add_argument('--vehicle-types', default="./data/examples/vehicle_types.json",
-                        help='location of vehicle type definitions')
-    parser.add_argument('--min-recharge-deps-oppb', default=1,
-                        help='Minimum fraction of capacity for recharge when leaving the depot.')
-    parser.add_argument('--min-recharge-deps-depb', default=1,
-                        help='Minimum fraction of capacity for recharge when leaving the depot.')
-    parser.add_argument('--check-rotation-consistency', action='store_true',
-                        help='Check rotation assumptions when building schedule.')
-    parser.add_argument('--ignore-inconsistent-rotations', action='store_true',
-                        help='Remove rotations from schedule that violate assumptions. ')
-    parser.add_argument('--days', metavar='N', type=int, default=None,
-                        help='set duration of scenario as number of days')
-    parser.add_argument('--interval', metavar='MIN', type=int, default=15,
-                        help='set number of minutes for each timestep (Δt)')
-    parser.add_argument('--desired-soc-deps', metavar='SOC', type=float, default=1.0,
-                        help='set minimum desired SOC (0 - 1) for depot charging')
-    parser.add_argument('--desired-soc-opps', metavar='SOC', type=float, default=0.8,
-                        help='set minimum desired SOC (0 - 1) for opportunity charging')
-    parser.add_argument('--gc-power-opps', metavar='POPP', type=float, default=None,
-                        help='max power of grid connector at opp stations')
-    parser.add_argument('--gc-power-deps', metavar='PDEP', type=float, default=None,
-                        help='max power of grid connector at depot stations')
-    parser.add_argument('--cs-power-opps', metavar='CSPOPP', type=float, default=450,
-                        help='max power of charging station at opp stations')
-    parser.add_argument('--cs-power-deps-depb', metavar='CSPDEPDEP', type=float, default=100,
-                        help='max power of charging station at depot stations for depot busses')
-    parser.add_argument('--cs-power-deps-oppb', metavar='CSPDEPOPP', type=float, default=150,
-                        help='max power of charging station at depot stations for opp busses')
-    parser.add_argument('--battery', '-b', default=[], nargs=2, type=float, action='append',
-                        help='add battery with specified capacity in kWh and C-rate \
-                            (-1 for variable capacity, second argument is fixed power))')
-    parser.add_argument('--seed', default=None, type=int, help='set random seed')
-    parser.add_argument('--iterations', default=1, type=int, help='iterations for optimization')
-    parser.add_argument('--include-price-csv',
-                        help='include CSV for energy price. \
-                            You may define custom options with --include-price-csv-option')
-    parser.add_argument('--include-price-csv-option', '-po', metavar=('KEY', 'VALUE'),
-                        nargs=2, default=[], action='append',
-                        help='append additional argument to price signals')
-    parser.add_argument('--start-date', default='2018-01-02',
-                        help='Provide start date of simulation in format YYYY-MM-DD.E.g. '
-                             '2018-01-31')
-    parser.add_argument('--electrified-stations', help='include electrified_stations json',
-                        default='data/examples/electrified_stations.json')
-    parser.add_argument('--cost-calculation', '-cc', action='store_true',
-                        help='Calculate costs')
-    parser.add_argument('--cost-parameters-file', help='include cost parameters json', default=None)
-    parser.add_argument('--min-charging-time', help='define minimum time of charging',
-                        default=0)
-    parser.add_argument('--default-buffer-time-opps', help='time to subtract off of standing time '
-                        'at opp station to simulate docking procedure.', default=0)
-    parser.add_argument('--signal-time-dif', help='time difference between signal time and actual '
-                                                  'start time of a vehicle event im min.',
-                        default=10)
-    parser.add_argument('--visual', '-v', action='store_true',
-                        help='Show plots of the results- not applicable', default=False)
-    parser.add_argument('--show-plots',
-                        help='show plots for users to view in "report" mode',
-                        default=False)
-    parser.add_argument('--eta', action='store_true',
-                        help='Show estimated time to finish simulation after each step, \
-                        instead of progress bar. Not recommended for fast computations.')
-    parser.add_argument('--save-timeseries', help='Write timesteps to file - not applicable',
-                        default=False)
-    parser.add_argument('--save-results', help='Write general info to file - not applicable',
-                        default=False)
-    parser.add_argument('--save-soc', help='Write SOC info to file - not applicable', default=False)
-    parser.add_argument('--strategy', '-s', default='greedy',
-                        help='Specify the charging strategy. One of {}. You may define \
-                        custom options with --strategy-option.'.format('greedy, balanced'))
-    parser.add_argument('--margin', '-m', metavar='X', type=float, default=0.05,
-                        help=('Add margin for desired SOC [0.0 - 1.0].\
-                        margin=0.05 means the simulation will not abort if vehicles \
-                        reach at least 95%% of the desired SOC before leaving. \
-                        margin=1 -> the simulation continues with every positive SOC value.'))
-    parser.add_argument('--strategy-option', '-so', metavar=('KEY', 'VALUE'),
-                        nargs=2, action='append',
-                        help='Append additional options to the charging strategy.')
-    parser.add_argument('--config', help='Use config file to set arguments')
-    parser.add_argument('--station_data_path', help='Use station data to back calculation       \
-                                                    of consumption with height information of   \
-                                                    stations')
-    parser.add_argument('--outside_temperature_over_day_path', default=None,
-                        help="Use csv. data with 'hour' and temperature' columns to set \
-                        temperatures in case they are not in trips.csv")
-
-    parser.add_argument('--level_of_loading_over_day_path', default=None,
-                        help="Use csv. data with 'hour' and level_of_loading' columns to set \
-                        level of loading in case they are not in trips.csv")
-
-    parser.add_argument(
-        '--optimizer_config', default=None,
-        help="For station_optimization a optimizer_config is needed. \
-        Input a path to an .cfg file or use the default_optimizer.cfg")
-
-    args = parser.parse_args()
-    # arguments relevant to SpiceEV, setting automatically to reduce clutter in config
-    args.ALLOW_NEGATIVE_SOC = True
-    args.attach_vehicle_soc = True
-
-    set_options_from_config(args, check=parser, verbose=False)
-=======
     args = util.get_args()
->>>>>>> 22d9a2b6
 
     args.output_directory = Path(args.output_directory) / (
         datetime.now().strftime("%Y-%m-%d-%H-%M-%S") + "_eBus_results")
