--- conflicted
+++ resolved
@@ -1,10 +1,3 @@
-<<<<<<< HEAD
-
-from ebus_toolbox import simulate, util
-
-if __name__ == '__main__':
-    args = util.read_arguments()
-=======
 import argparse
 from ebus_toolbox import simulate, util
 
@@ -108,5 +101,4 @@
     args.ALLOW_NEGATIVE_SOC = True
     args.attach_vehicle_soc = True
 
->>>>>>> 421f0132
     simulate.simulate(args)