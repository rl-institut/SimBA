--- conflicted
+++ resolved
@@ -1,12 +1,7 @@
 import argparse
-<<<<<<< HEAD
-=======
-import shutil
-from ebus_toolbox import simulate, util
-from pathlib import Path
->>>>>>> 98f20e48
 from datetime import datetime
 from pathlib import Path
+import shutil
 
 from ebus_toolbox import simulate, util
 
@@ -16,23 +11,15 @@
         description='eBus-Toolbox - \
         simulation program for electric bus fleets.')
     parser.add_argument('--input-schedule', nargs='?',
-<<<<<<< HEAD
-                        help='Path to CSV file containing all trips of schdedule to be analyzed.')
-    parser.add_argument('--mode', default='[sim]', type=list,
-                        help='Specify what you want to do. Choose one or more from \
-                        {sim, neg_depb_to_oppb, service_optimization, report, cost}. \
+                        help='Path to CSV file containing all trips of schedule to be analyzed.')
+    mode_choices = ['sim', 'neg_depb_to_oppb', 'service_optimization', 'report']
+    parser.add_argument('--mode', default=['sim'], nargs='*', choices=mode_choices,
+                        help=f"Specify what you want to do. Choose one or more from \
+                        {', '.join(mode_choices)}. \
                         sim runs a single simulation with the given inputs. \
                         neg_depb_to_oppb changes charging type of negative depb rotations. \
                         service optimization finds the largest set of electrified rotations. \
-                        report generates simulation output files. \
-                        cost calculates scenario costs.')
-=======
-                        help='Path to CSV file containing all trips of schedule to be analyzed.')
-    parser.add_argument('--mode', default='sim', choices=['sim', 'service_optimization'],
-                        help='Specify what you want to do. Choose one from {sim, \
-                        service_optimization}. sim runs a single simulation with the given inputs. \
-                        service optimization finds the largest set of electrified rotations.')
->>>>>>> 98f20e48
+                        report generates simulation output files.")
     parser.add_argument('--output-directory', default="./data/sim_outputs", nargs='?',
                         help='Location where all simulation outputs are stored')
     parser.add_argument('--preferred-charging-type', '-pct', default='depb',
@@ -137,13 +124,6 @@
 
     util.set_options_from_config(args, check=True, verbose=False)
 
-<<<<<<< HEAD
-    # extend output directory path: new subfolder with current time
-    # Needs to happen after set_options_from_config since
-    # args.output_directory can be overwritten by config
-    args.output_directory = Path(args.output_directory).joinpath(
-        f"{datetime.now().strftime('%Y-%m-%d-%H-%M-%S')}_eBus_results")
-=======
     args.output_directory = Path(args.output_directory) / (
         datetime.now().strftime("%Y-%m-%d-%H-%M-%S") + "_eBus_results")
 
@@ -164,7 +144,6 @@
         shutil.copy(c_file, args.output_directory_input / c_file.name)
 
     util.save_version(args.output_directory_input / "program_version.txt")
->>>>>>> 98f20e48
 
     # rename special options
     args.timing = args.eta
