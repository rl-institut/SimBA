--- conflicted
+++ resolved
@@ -107,11 +107,7 @@
     return buffer_time
 
 
-<<<<<<< HEAD
 def uncomment_json_file(f, char='//'):
-=======
-def uncomment_json_file(f, delim='//'):
->>>>>>> 8c268ef8
     """
     Remove comments from JSON file.
 
@@ -119,19 +115,14 @@
     Both full-line comments and trailing lines are supported.
     :param f: file to read
     :type f: JSON file handle
-<<<<<<< HEAD
     :param char: char sequence used for commenting, defaults to '//'
     :type char: string
-=======
-    :param delim: char or string used for commenting, defaults to '//'
-    :type delim: string
->>>>>>> 8c268ef8
     :return: JSON file content
     :rtype: dict
     """
     uncommented_data = ""
     for line in f:
-        comment_idx = line.find(delim)
+        comment_idx = line.find(char)
         if comment_idx == -1:
             # no comment in line
             uncommented_data += line
