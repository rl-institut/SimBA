from argparse import Namespace
import logging
from pathlib import Path
import pytest
import warnings

from simba import util
from simba.simulate import simulate


root_path = Path(__file__).parent.parent
example_path = root_path / "data/examples"


class TestSimulate:
    # Add propagate_mode_errors as developer setting to raise Exceptions.
    NON_DEFAULT_VALUES = {
        "vehicle_types_path": example_path / "vehicle_types.json",
        "electrified_stations_path": example_path / "electrified_stations.json",
        "station_data_path": example_path / "all_stations.csv",
        "cost_parameters_path": example_path / "cost_params.json",
        "outside_temperature_over_day_path": example_path / "default_temp_summer.csv",
        "level_of_loading_over_day_path": example_path / "default_level_of_loading_over_day.csv",
        "schedule_path": example_path / "trips_example.csv",
        "mode": [],
        "interval": 15,
        "propagate_mode_errors": True,
        "preferred_charging_type": "oppb"
    }

    MANDATORY_ARGS = {
        "vehicle_types_path": example_path / "vehicle_types.json",
        "electrified_stations_path": example_path / "electrified_stations.json",
        "cost_parameters_path": example_path / "cost_params.json",
        "outside_temperature_over_day_path": example_path / "default_temp_summer.csv",
        "level_of_loading_over_day_path": example_path / "default_level_of_loading_over_day.csv",
        "schedule_path": example_path / "trips_example.csv",
        "mode": [],
        "min_recharge_deps_oppb": 1,
        "min_recharge_deps_depb": 1,
        "gc_power_opps": 100000,
        "gc_power_deps": 100000,
        "cs_power_opps": 300,
        "cs_power_deps_depb": 150,
        "cs_power_deps_oppb": 150,
        "interval": 15,
        "days": None,
        "signal_time_dif": 10,
        "include_price_csv": None,
        "rotation_filter_variable": None,
        "seed": 1,
        "default_buffer_time_opps": 0,
        "default_buffer_time_deps": 0,
        "desired_soc_opps": 1,
        "desired_soc_deps": 1,
        "min_charging_time": 0,
        "default_voltage_level": "MV",
    }

    def get_args(self):
        # try to run a mode that does not exist
        # Get the parser from util. This way the test is directly coupled to the parser arguments
        parser = util.get_parser()
        # Set the parser defaults to the specified non default values
        parser.set_defaults(**self.NON_DEFAULT_VALUES)
        # get all args with default values
        args, _ = parser.parse_known_args()
<<<<<<< HEAD
        util.mutate_args_for_spiceev(args)
=======
        args = util.replace_deprecated_arguments(args)

>>>>>>> 7b4bbda6
        return args

    def test_basic(self):
        # Get the parser from util. This way the test is directly coupled to the parser arguments
        args = self.get_args()
        simulate(args)

    def test_mandatory_missing(self):
        values = self.MANDATORY_ARGS.copy()

        for k, v in self.MANDATORY_ARGS.items():
            del values[k]
            with pytest.raises(Exception):
                simulate(Namespace(**values))
            # reset
            values[k] = v

        # required file missing
        for fpath in ["vehicle_types_path", "electrified_stations_path", "cost_parameters_path"]:
            values[fpath] = ""
            with pytest.raises(Exception):
                simulate(Namespace(**values))
            # reset
            values[fpath] = self.MANDATORY_ARGS[fpath]

    def test_unknown_mode(self, caplog):
        # try to run a mode that does not exist
        # Get the parser from util. This way the test is directly coupled to the parser arguments
        args = self.get_args()
        args.mode = "foo"
        with caplog.at_level(logging.ERROR):
            simulate(args)
        assert caplog.record_tuples == [('root', logging.ERROR, 'Unknown mode foo ignored')]

    def test_late_sim(self, caplog):
        # sim mode has no function, just produces a log info later
        # Get the parser from util. This way the test is directly coupled to the parser arguments
        args = self.get_args()
        args.mode = ["sim", "sim"]
        with caplog.at_level(logging.INFO):
            simulate(args)
        # also captures INFO about running SpiceEV, so only compare second element
        assert caplog.record_tuples[1] == ('root', logging.INFO, 'Intermediate sim ignored')

    def test_mode_service_opt(self):
        # basic run
        # Get the parser from util. This way the test is directly coupled to the parser arguments
        args = self.get_args()
        args.mode = "service_optimization"
        simulate(args)
        # all rotations remain negative
        args.desired_soc_deps = 0
        args.desired_soc_opps = 0
        simulate(args)

    def test_mode_change_charge_type(self):
        # all rotations remain negative
        args = self.get_args()
        args.mode = "neg_oppb_to_depb"
        args.desired_soc_deps = 0
        args.desired_soc_opps = 0
        simulate(args)

    def test_mode_remove_negative(self):
        args = self.get_args()
        args.mode = "remove_negative"
        args.desired_soc_deps = 0
        simulate(args)

    def test_mode_report(self, tmp_path):
        # report with cost calculation, write to tmp
        args = self.get_args()
        args.mode = "report"
        args.cost_calculation = True
        args.output_path = tmp_path
        args.strategy_deps = "balanced"
        args.strategy_opps = "greedy"
        args.show_plots = False

        # tuned so that some rotations don't complete
        args.days = .33
        with warnings.catch_warnings():
            warnings.simplefilter("ignore")
            simulate(args)

    def test_empty_report(self, tmp_path):
        # report with no rotations
        args = self.get_args()
        args.mode = ["remove_negative", "report"]
        args.desired_soc_deps = 0
        args.cost_calculation = True
        args.output_path = tmp_path
        args.show_plots = False
        with warnings.catch_warnings():
            warnings.simplefilter("ignore")
            simulate(args)

    def test_extended_plot(self, tmp_path):
        args = self.get_args()
        args.mode = "report"
        args.output_path = tmp_path
        args.show_plots = False
        args.extended_output_plots = True
        with warnings.catch_warnings():
            warnings.simplefilter("ignore")
            simulate(args)
            for expected_file in [
                    "active_rotations.png", "charge_types.png", "Station-0_power_overview.png",
                    "distribution_consumption.png", "distribution_distance.png"
            ]:
                assert (tmp_path / f"report_1/extended_plots/{expected_file}").exists(), (
                    f"{expected_file} not found in extended plots")

    def test_create_trips_in_report(self, tmp_path):
        # create_trips_in_report option: must generate valid input trips.csv
<<<<<<< HEAD
        args = self.get_args()
        args.mode = "report"
        args.desired_soc_deps = 0
        args.cost_calculation = False
        args.output_directory = tmp_path
        args.show_plots = False
        args.create_trips_in_report = True
=======
        args_dict = vars(self.get_args())
        update_dict = {
            "mode": ["report"],
            "desired_soc_deps": 0,
            "ALLOW_NEGATIVE_SOC": True,
            "cost_calculation": False,
            "output_path": tmp_path,
            "show_plots": False,
            "create_trips_in_report": True,
        }
        args_dict.update(update_dict)
>>>>>>> 7b4bbda6

        # simulate base scenario, report generates new trips.csv in (tmp) output
        with warnings.catch_warnings():
            warnings.simplefilter("ignore")
            simulate(args)
        # new simulation with generated trips.csv
<<<<<<< HEAD
        args = self.get_args()
        args.input_schedule = tmp_path / "report_1/trips.csv"
        simulate(args)

    def test_pickle(self, tmp_path):
        # create pickle in report
        args = self.get_args()
        args.mode = "report"
        args.show_plots = False
        args.cost_calculation = False
        args.output_directory = tmp_path
        args.create_pickle_in_report = True
        simulate(args)
        pickle_path = tmp_path / "report_1/scenario.pkl"
        assert pickle_path.exists()

        # read in pickle for new simulation
        args.mode = "load_pickle"
        args.output_directory = None
        args.load_pickle = pickle_path
        args.cost_parameters_path = None  # keep original cost parameters
        schedule, _ = simulate(args)
        assert "foo" not in schedule.data_container.cost_parameters_data

        # replace cost parameters after loading pickle
        args.mode = ["load_pickle"]
        args.cost_parameters_path = tmp_path / "cost_params.json"
        with open(args.cost_parameters_path, "w") as f:
            f.write('{"foo": 1}')
        schedule, _ = simulate(args)
        assert schedule.data_container.cost_parameters_data["foo"] == 1
=======
        args_dict = vars(self.get_args())
        args_dict["schedule_path"] = tmp_path / "report_1/trips.csv"
        simulate(Namespace(**(args_dict)))
>>>>>>> 7b4bbda6

    def test_mode_recombination(self):
        args = self.get_args()
        args.mode = "recombination"
        simulate(args)<|MERGE_RESOLUTION|>--- conflicted
+++ resolved
@@ -65,12 +65,9 @@
         parser.set_defaults(**self.NON_DEFAULT_VALUES)
         # get all args with default values
         args, _ = parser.parse_known_args()
-<<<<<<< HEAD
         util.mutate_args_for_spiceev(args)
-=======
         args = util.replace_deprecated_arguments(args)
 
->>>>>>> 7b4bbda6
         return args
 
     def test_basic(self):
@@ -186,34 +183,19 @@
 
     def test_create_trips_in_report(self, tmp_path):
         # create_trips_in_report option: must generate valid input trips.csv
-<<<<<<< HEAD
         args = self.get_args()
         args.mode = "report"
         args.desired_soc_deps = 0
         args.cost_calculation = False
-        args.output_directory = tmp_path
+        args.output_path = tmp_path
         args.show_plots = False
         args.create_trips_in_report = True
-=======
-        args_dict = vars(self.get_args())
-        update_dict = {
-            "mode": ["report"],
-            "desired_soc_deps": 0,
-            "ALLOW_NEGATIVE_SOC": True,
-            "cost_calculation": False,
-            "output_path": tmp_path,
-            "show_plots": False,
-            "create_trips_in_report": True,
-        }
-        args_dict.update(update_dict)
->>>>>>> 7b4bbda6
 
         # simulate base scenario, report generates new trips.csv in (tmp) output
         with warnings.catch_warnings():
             warnings.simplefilter("ignore")
             simulate(args)
         # new simulation with generated trips.csv
-<<<<<<< HEAD
         args = self.get_args()
         args.input_schedule = tmp_path / "report_1/trips.csv"
         simulate(args)
@@ -224,7 +206,7 @@
         args.mode = "report"
         args.show_plots = False
         args.cost_calculation = False
-        args.output_directory = tmp_path
+        args.output_path = tmp_path
         args.create_pickle_in_report = True
         simulate(args)
         pickle_path = tmp_path / "report_1/scenario.pkl"
@@ -232,7 +214,7 @@
 
         # read in pickle for new simulation
         args.mode = "load_pickle"
-        args.output_directory = None
+        args.output_path = None
         args.load_pickle = pickle_path
         args.cost_parameters_path = None  # keep original cost parameters
         schedule, _ = simulate(args)
@@ -245,11 +227,6 @@
             f.write('{"foo": 1}')
         schedule, _ = simulate(args)
         assert schedule.data_container.cost_parameters_data["foo"] == 1
-=======
-        args_dict = vars(self.get_args())
-        args_dict["schedule_path"] = tmp_path / "report_1/trips.csv"
-        simulate(Namespace(**(args_dict)))
->>>>>>> 7b4bbda6
 
     def test_mode_recombination(self):
         args = self.get_args()
