--- conflicted
+++ resolved
@@ -108,11 +108,7 @@
         # consumption may have changed with new charging type
         self.consumption = self.calculate_consumption()
 
-<<<<<<< HEAD
-        # recalculate consumption
-=======
         # recalculate schedule consumption: update for new rotation consumption
->>>>>>> 29642618
         self.schedule.consumption += self.consumption - old_consumption
 
     @property
@@ -135,9 +131,6 @@
             capacity_oppb = self.schedule.vehicle_types[self.vehicle_type]["oppb"]["capacity"]
             min_standing_time = ((capacity_oppb / self.schedule.cs_power_deps_oppb)
                                  * self.schedule.min_recharge_deps_oppb)
-<<<<<<< HEAD
         else:
             raise not NotImplementedError
-=======
->>>>>>> 29642618
         return min_standing_time