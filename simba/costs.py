import logging
import traceback
import warnings

import spice_ev.scenario
from spice_ev.costs import calculate_costs as calc_costs_spice_ev

import simba.schedule


def calculate_costs(c_params, scenario, schedule, args):
    """ Calculates annual costs of all necessary vehicles and infrastructure.

    :param c_params: Infrastructure component costs and specific grid operator costs
    :type c_params: dict
    :param scenario: Information about the simulated scenario and all used parameters
    :type scenario: Scenario
    :param schedule: Information about the whole bus schedule and all used parameters
    :type schedule: Schedule
    :param args: Configuration arguments specified in config files contained in configs directory
    :type args: argparse.Namespace
    :return: cost object
    """
    cost_object = Costs(schedule, scenario, args, c_params)

    # Split the rotations to their home depots as a dict
    cost_object.set_gc_rotations()

    # Count the number of vehicles per gc
    cost_object.set_vehicles_per_gc()

    # Calculate the cost these vehicles
    cost_object.set_vehicle_costs_per_gc()

    # Calculate the cost of the grid connections including stationary and feed in costs
    cost_object.set_grid_connection_costs()

    # costs for charging stations
    cost_object.set_charging_infrastructure_costs()

    cost_object.set_garage_costs()

    # Get electricity costs from SpiceEV
    cost_object.set_electricity_costs()

    # Calculate total annual costs
    cost_object.set_total_annual_costs()

    # Calculate the costs per kilometer
    cost_object.set_invest_per_total_km()

    # Set KPIs like total_energy per station, km of rotations per station, station type and more
    cost_object.set_various_kpis()

    # Cumulate the costs of all gcs
    cost_object.cumulate()

    logging.info(cost_object.info())

    return cost_object


class Costs:
    """ Class representing costs associated with vehicles and infrastructure.

    :param schedule: Simulation schedule
    :type schedule: simba.schedule.Schedule
    :param scenario: Scenario for the simulation
    :type scenario: spice_ev.scenario.Scenario
    :param args: Arguments for the simulation
    :param c_params: Parameters for the simulation costs.
    :type c_params: Dict
    """
    CUMULATED = "cumulated"
    GARAGE = "garage"
    NOT_ELECTRIFIED = "Non_electrified_station"

    DAYS_PER_YEAR = 365.2422

    def __init__(self, schedule: simba.schedule.Schedule, scenario: spice_ev.scenario.Scenario,
                 args, c_params: dict):
        """ Initialize the Costs instance.

        :param schedule: Simulation schedule
        :type schedule: simba.schedule.Schedule
        :param scenario: Scenario for the simulation
        :type scenario: spice_ev.scenario.Scenario
        :param args: Arguments for the simulation
        :type args: Namespace
        :param c_params: Parameters for the simulation costs
        :type c_params: dict
        """

        self.gcs = scenario.components.grid_connectors

        # Make sure station names are not reserved keywords
        for reserved in [self.CUMULATED, self.GARAGE, self.NOT_ELECTRIFIED]:
            assert reserved not in self.gcs, f"{reserved} must not be part of station names"

        self.gcs_and_garage = [self.GARAGE, self.NOT_ELECTRIFIED] + list(self.gcs)
        self.costs_per_gc = {gc: {key: 0 for key in self.get_gc_cost_variables()} for gc in
                             self.gcs_and_garage + [self.CUMULATED]}
        self.units: dict = None
        self.vehicles_per_gc: dict = None
        self.gc_rotations: dict = None
        self.schedule = schedule
        self.scenario = scenario
        self.args = args
        self.params = c_params
        self.rounding_precision = 2

    def info(self):
        """ Provide information about the total costs.

        :return: Formatted string containing information about total costs
        :rtype: str
        """
        cumulated = self.costs_per_gc[self.CUMULATED]
        return ("\nTotal costs:\n"
                f"Investment cost: {cumulated['c_invest']} €. \n"
                f"Annual investment costs: {cumulated['c_invest_annual']} €/a. \n"
                f"Annual maintenance costs: {cumulated['c_maint_annual']} €/a. \n"
                f"Annual costs for electricity: {cumulated['c_el_annual']} €/a.\n"
                f"Costs per km: {cumulated['c_total_per_km']} €/km. \n"
                f"Total kilometers per year: {self.get_total_annual_km()} km. \n")

    def get_unit(self, key):
        """ Get the unit for annual or non-annual costs.

        :param key: Key to get the unit for
        :type key: str
        :return: Unit associated with the key
        :rtype: str
        """
        if "maximum_gc_power" == key:
            return "kW"
        elif "maximum Nr charging stations" == key:
            return "[-]"
        elif "total_km_per_year" == key:
            return "km/year"
        elif "annual" in key:
            return "€/year"
        elif "per_km" in key:
            return "€/km"
        elif "kWh" in key:
            return "kWh/year"
        else:
            return "€"

    def get_columns(self):
        """ Get the sorted columns for cost calculations.

        :return: List of columns
        :rtype: list
        """
        first_columns = [self.CUMULATED, self.GARAGE, self.NOT_ELECTRIFIED]

        # Use sorting of electrified_stations.json. Return all stations, even if they have no gc
        # in the scenario to allow for consistent output generation
        middle_columns = list(self.schedule.stations.keys())

        # if there are gcs that are not a station, add them at the end
        trailing_columns = [s for s in self.gcs if s not in self.schedule.stations]
        return first_columns + middle_columns + trailing_columns

    def set_gc_rotations(self):
        """ Set grid connector rotations.

        :return: Updated instance
        :rtype: Costs
        """
        self.gc_rotations = {
            gc: [rot for rot in self.schedule.rotations.values() if rot.departure_name == gc]
            for gc in self.gcs}
        return self

    def get_gc_cost_variables(self):
        """ Get the list of variables representing different cost types.

         :return: List of cost variables
         :rtype: list
         """
        return [
            # various kpis and attributes
            "station_type", "maximum_gc_power", "maximum Nr charging stations",
            "total_km_per_year", "annual_kWh_from_grid", "annual_kWh_from_feed_in",

            # investment costs
            "c_vehicles", "c_gcs", "c_cs", "c_garage_cs",
            "c_garage_workstations",
            "c_stat_storage", "c_feed_in", "c_invest",
            # annual investment costs
            "c_vehicles_annual", "c_gcs_annual", "c_cs_annual",
            "c_stat_storage_annual", "c_feed_in_annual", "c_invest_annual",
            # annual maintenance costs
            "c_maint_vehicles_annual", "c_maint_gc_annual", "c_maint_cs_annual",
            "c_maint_stat_storage_annual", "c_maint_feed_in_annual",
            "c_maint_infrastructure_annual",
            "c_maint_annual",
            # annual electricity costs
            "c_el_procurement_annual", "c_el_power_price_annual",
            "c_el_energy_price_annual",
            "c_el_taxes_annual", "c_el_feed_in_remuneration_annual", "c_el_annual",
            # total annual costs
            "c_total_annual",
            # costs per kilometer
            "c_vehicles_per_km", "c_invest_per_km", "c_maint_vehicles_per_km",
            "c_maint_infrastructure_per_km",
            "c_maint_per_km", "c_el_per_km", "c_total_per_km"]

    def get_vehicle_types(self):
        """ Get the types of vehicles used.

         :return: Vehicle types
         :rtype: list
         """
        return [k for k, v in self.schedule.vehicle_type_counts.items() if v > 0]

    def set_charging_infrastructure_costs(self):
        """ Calculate the costs associated with charging infrastructure at each grid connector.

        :return: self
        :rtype: Costs
        """

        all_stations = self.schedule.scenario["components"]["charging_stations"]
        # find all stations from the schedule which are grid connectors
        used_stations = {gcId: station for gcId, station in self.schedule.stations.items()
                         if gcId in self.gcs}

        for gcID, station in used_stations.items():
            # depot charging station - each charging bus generates one CS
            if station["type"] == "deps":
                cs_at_station = [cs for cs in all_stations.values() if cs["parent"] == gcID]
                if station["n_charging_stations"] is not None:
                    # get nr of CS in use at station
                    n_cs = min(len(cs_at_station), station["n_charging_stations"])
                    # get max. defined power for deps or else max. power at deps in general
                    defined_max_power = max(
                        station.get("cs_power_deps_depb", vars(self.args)["cs_power_deps_depb"]),
                        station.get("cs_power_deps_oppb", vars(self.args)["cs_power_deps_oppb"])
                    )
                    # calculate costs with nr of CS at electrified station and its defined max power
                    c_cs = self.params["cs"]["capex_deps_per_kW"] * n_cs * defined_max_power
                else:
                    # get sum of installed power at electrified stations without predefined nr of CS
                    sum_power_at_station = sum(cs["max_power"] for cs in cs_at_station)
                    # calculate costs with sum of installed power at electrified station
                    c_cs = self.params["cs"]["capex_deps_per_kW"] * sum_power_at_station

            # opportunity charging station - nr of CS depend on max nr of simultaneously occupied CS
            elif station["type"] == "opps":
                gc_timeseries = getattr(self.scenario, f"{gcID}_timeseries")
                # get nr of CS in use at station
                n_cs = max(gc_timeseries["# CS in use [-]"])
                # get max. defined power for opps or else max. power at opps in general
                defined_max_power = station.get("cs_power_opps", vars(self.args)["cs_power_opps"])
                # calculate costs with nr of CS at electrified station and its defined max power
                c_cs = self.params["cs"]["capex_opps_per_kW"] * n_cs * defined_max_power
            else:
                warnings.warn(f"Electrified station {station} must be deps or opps. "
                              "Unable to calculate investment costs for this station.")
                c_cs = 0
            self.costs_per_gc[gcID]["c_cs"] = c_cs

            # calculate annual cost of charging stations, depending on their lifetime
            self.costs_per_gc[gcID]["c_cs_annual"] = c_cs / self.params["cs"]["lifetime_cs"]
            self.costs_per_gc[gcID]["c_maint_cs_annual"] = c_cs * self.params["cs"][
                "c_maint_cs_per_year"]

            # TOTAL COSTS
            # Note: Grid Connectors do share the costs of the garage.
            self.costs_per_gc[gcID]["c_invest"] = (
                    self.costs_per_gc[gcID]["c_vehicles"]
                    + self.costs_per_gc[gcID]["c_cs"]
                    + self.costs_per_gc[gcID]["c_gcs"]
                    + self.costs_per_gc[gcID]["c_stat_storage"]
                    + self.costs_per_gc[gcID]["c_feed_in"])
            self.costs_per_gc[gcID]["c_invest_annual"] = (
                    self.costs_per_gc[gcID]["c_vehicles_annual"]
                    + self.costs_per_gc[gcID]["c_cs_annual"]
                    + self.costs_per_gc[gcID]["c_gcs_annual"]
                    + self.costs_per_gc[gcID]["c_stat_storage_annual"]
                    + self.costs_per_gc[gcID]["c_feed_in_annual"])

            # MAINTENANCE COSTS #
            self.costs_per_gc[gcID]["c_maint_infrastructure_annual"] = (
                    self.costs_per_gc[gcID]["c_maint_cs_annual"] +
                    self.costs_per_gc[gcID]["c_maint_gc_annual"] +
                    self.costs_per_gc[gcID]["c_maint_stat_storage_annual"] +
                    self.costs_per_gc[gcID]["c_maint_feed_in_annual"])

            # calculate (ceil) number of days in scenario
            scenario_duration = self.scenario.stop_time - self.scenario.start_time
            drive_days = -(-scenario_duration.total_seconds() // (60*60*24))
            for rot in self.gc_rotations[gcID]:
                v_type_rot = f"{rot.vehicle_type}_{rot.charging_type}"
                try:
                    c_maint = ((rot.distance / 1000 / drive_days * 365) *
                               self.params["vehicles"][v_type_rot]["c_maint_per_km"])
                    self.costs_per_gc[gcID]["c_maint_vehicles_annual"] += c_maint
                except KeyError:
                    warnings.warn("No maintenance costs defined for vehicle type " +
                                  self.params["vehicles"][v_type_rot] +
                                  ". Unable to calculate maintenance costs for this vehicle type.")
            self.costs_per_gc[gcID]["c_maint_annual"] = (
                        self.costs_per_gc[gcID]["c_maint_infrastructure_annual"] +
                        self.costs_per_gc[gcID]["c_maint_vehicles_annual"])
        return self

    def set_electricity_costs(self):
        """ Calculate the electricity costs at each grid connector.

        :return: self
        :rtype: Costs
        """
        for gcID, gc in self.gcs.items():
            station = self.schedule.stations[gcID]
            pv = sum([pv.nominal_power for pv in self.scenario.components.photovoltaics.values()
                      if pv.parent == gcID])
            timeseries = vars(self.scenario).get(f"{gcID}_timeseries")

<<<<<<< HEAD
            # use procurement and commodity costs read from CSV instead of SpiceEV prices, if exist
            prices = station.get("prices", timeseries.get("price [EUR/kWh]"))
=======
            # Get the calculation strategy / method from args.
            # If no value is set, use the same strategy as the charging strategy
            default_cost_strategy = vars(self.args)["strategy_" + station.get("type")]

            cost_strategy_name = "cost_calculation_strategy_" + station.get("type")
            cost_calculation_strategy = (vars(self.args).get(cost_strategy_name)
                                         or default_cost_strategy)
>>>>>>> 96e0779e

            # calculate costs for electricity
            try:
                if cost_calculation_strategy == "peak_load_window":
                    if timeseries.get("window signal [-]") is None:
                        raise Exception("No peak load window signal provided for cost calculation")
                costs_electricity = calc_costs_spice_ev(
                    strategy=cost_calculation_strategy,
                    voltage_level=gc.voltage_level,
                    interval=self.scenario.interval,
                    timestamps_list=timeseries.get("time"),
                    power_grid_supply_list=timeseries.get("grid supply [kW]"),
                    price_list=prices,
                    power_fix_load_list=timeseries.get("fixed load [kW]"),
                    power_generation_feed_in_list=timeseries.get("generation feed-in [kW]"),
                    power_v2g_feed_in_list=timeseries.get("V2G feed-in [kW]"),
                    power_battery_feed_in_list=timeseries.get("battery feed-in [kW]"),
                    charging_signal_list=timeseries.get("window signal [-]"),
                    price_sheet_path=self.args.cost_parameters_path,
                    grid_operator=gc.grid_operator,
                    power_pv_nominal=pv,
                )
            except Exception:
                costs_electricity = dict()
                logging.warning(f"SpiceEV calculation of costs for {gcID} failed due to "
                                f"{traceback.format_exc()}.")
            error_value = 0
            self.costs_per_gc[gcID]["c_el_procurement_annual"] = costs_electricity.get(
                'power_procurement_costs_per_year', error_value)
            self.costs_per_gc[gcID]["c_el_power_price_annual"] = costs_electricity.get(
                'capacity_costs_eur', error_value)
            self.costs_per_gc[gcID]["c_el_energy_price_annual"] = costs_electricity.get(
                'commodity_costs_eur_per_year', error_value)
            self.costs_per_gc[gcID]["c_el_taxes_annual"] = costs_electricity.get(
                'levies_fees_and_taxes_per_year', error_value)
            self.costs_per_gc[gcID]["c_el_feed_in_remuneration_annual"] = costs_electricity.get(
                'feed_in_remuneration_per_year', error_value)
            self.costs_per_gc[gcID]["c_el_annual"] = costs_electricity.get('total_costs_per_year',
                                                                           error_value)
        return self

    def set_garage_costs(self):
        """ Calculate the costs associated with the garage.

        Note that although a garage can have charging stations, electricity costs are not used.

        :return: self
        :rtype: Costs
        """
        c_garage_cs = (
                self.params["garage"]["n_charging_stations"]
                * self.params["garage"]["power_cs"] * self.params["cs"]["capex_deps_per_kW"])
        self.costs_per_gc[self.GARAGE]["c_garage_cs"] = c_garage_cs

        c_garage_workstations = -(
                -sum(self.schedule.vehicle_type_counts.values())
                // self.params["garage"]["vehicles_per_workstation"]
                * self.params["garage"]["cost_per_workstation"])
        self.costs_per_gc[self.GARAGE]["c_garage_workstations"] = c_garage_workstations

        self.costs_per_gc[self.GARAGE]["c_invest"] = c_garage_cs + c_garage_workstations
        self.costs_per_gc[self.GARAGE]["c_invest_annual"] = (
                c_garage_cs / self.params["cs"]["lifetime_cs"]
                + c_garage_workstations / self.params["garage"][
                    "lifetime_workstations"])

        return self

    def set_grid_connection_costs(self):
        """ Calculate the costs of each grid connection.

        :raises Exception: If grid operator of grid connector cannot be found in cost params
        :return: self
        :rtype: Costs
        """
        # get dict with costs for specific grid operator
        for gcID, gc in self.gcs.items():
            try:
                c_params_go = self.params[gc.grid_operator]
            except KeyError:
                raise Exception(f"{gcID}: Unknown grid operator {gc.grid_operator}, "
                                "might have to set in electrified stations or cost params")
            # get max. power of grid connector

            gc_timeseries = getattr(self.scenario, f"{gcID}_timeseries")
            gc_max_power = -min(gc_timeseries["grid supply [kW]"])
            # skip grid connector, if not actually used
            if gc_max_power == 0:
                continue
            # get voltage_level
            voltage_level = self.schedule.stations[gcID].get("voltage_level",
                                                             self.args.default_voltage_level)
            # get distance between grid and grid connector
            distance_to_grid = self.schedule.stations[gcID].get(
                "distance_to_grid", c_params_go["gc"][voltage_level]["default_distance"])
            # calculate grid connection costs, typically building costs and building cost subsidy
            c_gc = (c_params_go["gc"][voltage_level]["capex_gc_fix"] +
                    c_params_go["gc"][voltage_level]["capex_gc_per_kW"] * gc_max_power +
                    c_params_go["gc"][voltage_level]["capex_gc_per_meter"] * distance_to_grid)
            # calculate transformer costs
            c_transformer = (
                    c_params_go["gc"][voltage_level]["capex_transformer_fix"] +
                    c_params_go["gc"][voltage_level]["capex_transformer_per_kW"] * gc_max_power)
            # calculate total cost of grid connection
            # calculate annual costs of grid connection, depending on lifetime of gc and transformer
            c_gc_annual = (c_gc / c_params_go["gc"]["lifetime_gc"] +
                           c_transformer / c_params_go["gc"]["lifetime_transformer"])
            # calculate maintenance cost of grid connection
            c_maint_gc_annual = (c_transformer * c_params_go["gc"]["c_maint_transformer_per_year"])
            # Store the individual costs of the GC as well
            self.costs_per_gc[gcID]["c_gcs"] = c_gc + c_transformer
            self.costs_per_gc[gcID]["c_gcs_annual"] = c_gc_annual
            self.costs_per_gc[gcID]["c_maint_gc_annual"] = c_maint_gc_annual

            # STATIONARY STORAGE
            # assume there is a stationary storage
            try:
                # calculate costs of stationary storage
                c_stat_storage = (
                        self.params["stationary_storage"]["capex_fix"] +
                        self.params["stationary_storage"]["capex_per_kWh"] *
                        self.schedule.stations[gcID]["battery"]["capacity"])
                self.costs_per_gc[gcID]["c_stat_storage"] = c_stat_storage

                self.costs_per_gc[gcID]["c_stat_storage_annual"] = c_stat_storage / self.params[
                    "stationary_storage"]["lifetime_stat_storage"]
                self.costs_per_gc[gcID]["c_maint_stat_storage_annual"] = (
                        c_stat_storage * self.params["stationary_storage"][
                            "c_maint_stat_storage_per_year"])
            except KeyError:
                # if no stationary storage at grid connector: cost is 0
                pass

            # FEED IN (local renewables)
            # assume there is a feed in
            try:
                # calculate costs of feed in
                c_feed_in = (self.params["feed_in"]["capex_fix"] +
                             self.params["feed_in"]["capex_per_kW"] *
                             self.schedule.stations[gcID]["energy_feed_in"]["nominal_power"])
                self.costs_per_gc[gcID]["c_feed_in"] = c_feed_in
                self.costs_per_gc[gcID]["c_feed_in_annual"] = (
                        c_feed_in / self.params["feed_in"]["lifetime_feed_in"])
                self.costs_per_gc[gcID]["c_maint_feed_in_annual"] = (
                        c_feed_in * self.params["feed_in"]["c_maint_feed_in_per_year"])
            except KeyError:
                # if no feed in at grid connector: cost is 0
                pass
        return self

    def set_various_kpis(self):
        """ Set several kpis.

        :return: self
        :rtype: Costs
        """
        all_stations = self.schedule.scenario["components"]["charging_stations"]
        stepsPerHour = self.scenario.stepsPerHour
        simulated_days = max(
            round(self.scenario.n_intervals / self.scenario.stepsPerHour / 24, 0), 1)
        # Factor for scaling to a year.
        # Expects Schedules to describe whole days, with some overlap allowed
        annual_factor = self.DAYS_PER_YEAR / simulated_days
        # get dict with costs for specific grid operator
        for gcID, gc in self.gcs.items():
            station = self.schedule.stations[gcID]
            self.costs_per_gc[gcID]["station_type"] = station["type"]
            timeseries = getattr(self.scenario, f"{gcID}_timeseries")
            self.costs_per_gc[gcID]["maximum_gc_power"] = abs(min(timeseries["grid supply [kW]"]))
            self.costs_per_gc[gcID]["annual_kWh_from_grid"] = \
                (sum(timeseries["grid supply [kW]"]) / stepsPerHour) * annual_factor
            self.costs_per_gc[gcID]["annual_kWh_from_feed_in"] = \
                -sum(timeseries.get("local generation [kW]", [0])) / stepsPerHour * annual_factor
            cs_at_station = len([cs for cs in all_stations.values() if cs["parent"] == gcID])
            if station["n_charging_stations"] is not None:
                # get nr of CS in use at station
                cs_at_station = min(cs_at_station, station["n_charging_stations"])
            self.costs_per_gc[gcID]["maximum Nr charging stations"] = cs_at_station

        # total_km_per_year
        rotations_per_station = {gcid: [] for gcid in self.gcs_and_garage}
        for rotation in self.schedule.rotations.values():
            try:
                rotations_per_station[rotation.departure_name].append(rotation)
            except KeyError:
                # rotation starts at a non electrified station
                rotations_per_station[self.NOT_ELECTRIFIED].append(rotation)
        for gcID, rotations in rotations_per_station.items():
            self.costs_per_gc[gcID]["total_km_per_year"] = \
                (sum([r.distance for r in rotations]) * annual_factor) / 1000

        return self

    def set_vehicles_per_gc(self):
        """ Calculate the number of vehicles at each grid connector.

        Calculate vehicle numbers and set vehicles_per_gc before vehicle costs can be calculated.

        :return: self
        :rtype: Costs
        """
        v_types = self.schedule.scenario["components"]["vehicle_types"]
        vehicles_per_gc = {gc: {v_type_name: set() for v_type_name in v_types
                                if self.schedule.vehicle_type_counts[v_type_name] > 0}
                           for gc in self.gcs_and_garage}
        for rot in self.schedule.rotations.values():
            # Get the vehicle_type_name including charging type by removing the number of the id
            vehicle_type_name = "_".join(rot.vehicle_id.split("_")[:-1])
            try:
                vehicles_per_gc[rot.departure_name][vehicle_type_name].add(rot.vehicle_id)
            except KeyError:
                # rotation might start at non-electrified station, therefore not found in gc keys.
                vehicles_per_gc[self.NOT_ELECTRIFIED][vehicle_type_name].add(rot.vehicle_id)

        self.vehicles_per_gc = {
            gc: {v_type_name: len(s) for v_type_name, s in vehicles_dict.items()} for
            gc, vehicles_dict in vehicles_per_gc.items()}

        self.vehicles_per_gc[self.CUMULATED] = dict()
        for v_type in v_types:
            self.vehicles_per_gc[self.CUMULATED][v_type] = self.schedule.vehicle_type_counts[v_type]

        return self

    def set_vehicle_costs_per_gc(self):
        """ Calculate and set the costs associated with vehicles at each grid connector.

        :return: self
        :rtype: Costs
        """
        # Iterate over GCs and use the vehicles which start and end at this gc for cost calculation
        for gc, vehicle_types in self.vehicles_per_gc.items():
            for v_type, vehicle_number in vehicle_types.items():
                try:
                    costs_vehicle = self.params["vehicles"][v_type]["capex"]
                except KeyError:
                    warnings.warn("No capex defined for vehicle type " + v_type +
                                  ". Unable to calculate investment costs for this vehicle type.")
                    continue

                vehicle_lifetime = self.params["vehicles"][v_type]["lifetime"]
                battery_lifetime = self.params["batteries"]["lifetime_battery"]
                capacity = self.schedule.scenario["components"]["vehicle_types"][v_type]["capacity"]
                cost_per_kWh = self.params["batteries"]["cost_per_kWh"]
                c_vehicles_vt = (vehicle_number * (costs_vehicle + (
                        vehicle_lifetime // battery_lifetime) * capacity * cost_per_kWh))
                c_vehicles_annual = c_vehicles_vt / vehicle_lifetime

                self.costs_per_gc[gc]["c_vehicles"] += c_vehicles_vt
                self.costs_per_gc[gc]["c_vehicles_annual"] += c_vehicles_annual

        return self

    def set_total_annual_costs(self):
        """ Calculate the total annual investment.

        :return: self
        :rtype: Costs
        """
        attributes = [
            "c_invest_annual", "c_maint_annual", "c_el_annual"
        ]
        for gcID in self.gcs:
            for key in attributes:
                self.costs_per_gc[gcID]["c_total_annual"] += self.costs_per_gc[gcID][key]
        for key in attributes:
            self.costs_per_gc[self.GARAGE]["c_total_annual"] += self.costs_per_gc[self.GARAGE][key]
        return self

    def set_invest_per_total_km(self):
        """ Calculate the annual investment costs per total driven distance.

        :return: self
        :rtype: Costs
        """
        total_annual_km = self.get_total_annual_km()
        if total_annual_km:
            attributes = [
                "c_vehicles", "c_invest", "c_maint_vehicles", "c_maint_infrastructure",
                "c_maint", "c_el", "c_total"
            ]
            for gcID in self.gcs:
                for key in attributes:
                    self.costs_per_gc[gcID][f"{key}_per_km"] = (
                            self.costs_per_gc[gcID][f"{key}_annual"] / total_annual_km)
            self.costs_per_gc[self.GARAGE]["c_invest_per_km"] = (
                    self.costs_per_gc[self.GARAGE]["c_invest_annual"] /
                    total_annual_km)
            self.costs_per_gc[self.GARAGE]["c_total_per_km"] = (
                    self.costs_per_gc[self.GARAGE]["c_total_annual"] /
                    total_annual_km)
        return self

    def cumulate(self):
        """ Cumulate the costs of vehicles and infrastructure.

        :return: Updated instance
        :rtype: Costs
        """
        # Cumulate gcs variables
        for key in self.get_gc_cost_variables():
            # Vehicle costs cannot be cumulated since they might be double counted for vehicles
            # with multiple depots. Instead, the vehicle costs were previously calculated in
            # set_vehicle_costs_per_gc()
            if key in ["c_vehicles", "c_vehicles_annual", "station_type"]:
                continue
            self.costs_per_gc[self.CUMULATED][key] = 0
            for gc in self.costs_per_gc.keys() - [self.CUMULATED]:
                self.costs_per_gc[self.CUMULATED][key] += self.costs_per_gc[gc][key]

        # Since c_vehicles and c_vehicles_annual might have double counting over the other gcs,
        # total invest for the cumulated gc is calculated separately
        # Garage costs are added separately, since their costs come from the garage_workstation
        # and garage_cs which are different to "normal" stations
        self.costs_per_gc[self.CUMULATED]["c_invest"] = (
                self.costs_per_gc[self.CUMULATED]["c_vehicles"]
                + self.costs_per_gc[self.CUMULATED]["c_cs"]
                + self.costs_per_gc[self.CUMULATED]["c_gcs"]
                + self.costs_per_gc[self.CUMULATED]["c_stat_storage"]
                + self.costs_per_gc[self.CUMULATED]["c_feed_in"]
                + self.costs_per_gc[self.GARAGE]["c_invest"]
        )

        self.costs_per_gc[self.CUMULATED]["c_invest_annual"] = (
                self.costs_per_gc[self.CUMULATED]["c_vehicles_annual"]
                + self.costs_per_gc[self.CUMULATED]["c_cs_annual"]
                + self.costs_per_gc[self.CUMULATED]["c_gcs_annual"]
                + self.costs_per_gc[self.CUMULATED]["c_stat_storage_annual"]
                + self.costs_per_gc[self.CUMULATED]["c_feed_in_annual"]
                + self.costs_per_gc[self.GARAGE]["c_invest_annual"]
        )

        total_annual_km = self.get_total_annual_km()
        if total_annual_km:
            self.costs_per_gc[self.CUMULATED]["c_invest_per_km"] = \
                self.costs_per_gc[self.CUMULATED]["c_invest_annual"] / total_annual_km
        return self

    def get_total_annual_km(self):
        """ Calculate total annual kilometers driven, linearly extrapolated from schedule distance.

        :return: Total annual kilometers driven
        :rtype: float
        """
        # calculate yearly driven kilometers
        total_km = self.schedule.get_total_distance() / 1000
        # use full days to caclulate yearly km, since schedules can overlap with ones from next day
        simulated_days = max(
            round(self.scenario.n_intervals / self.scenario.stepsPerHour / 24, 0),
            1)
        return self.DAYS_PER_YEAR / simulated_days * total_km

    def to_csv_lists(self):
        """ Convert costs to a list of lists easily convertible to a CSV.

        :return: List of lists of parameters, units and costs per gc
        :rtype: list
        """
        output = [["parameter", "unit"] + self.get_columns()]
        for key in self.get_vehicle_types():
            # The first two columns contain the parameter and unit 'vehicles'
            row = [key, "vehicles"]

            for col in self.get_columns():
                # Get the number of vehicles at this gc. Stations which have no gc get 0
                row.append(self.vehicles_per_gc.get(col, {}).get(key, 0))
            output.append(row)

        # Take a single station and take the cost parameters
        cost_parameters = self.get_gc_cost_variables()
        for key in cost_parameters:
            # The first two columns contain the parameter and unit
            row = [key, self.get_unit(key)]
            for col in self.get_columns():
                # Get the cost at this gc. Stations which have no gc get 0
                num = self.costs_per_gc.get(col, {}).get(key, 0)
                try:
                    row.append(round(num, self.rounding_precision))
                except TypeError:
                    row.append(num)
            output.append(row)

        transposed_output = []
        for column, _ in enumerate(output[0]):
            transposed_output.append([row[column] for row in output])
        return transposed_output<|MERGE_RESOLUTION|>--- conflicted
+++ resolved
@@ -320,10 +320,9 @@
                       if pv.parent == gcID])
             timeseries = vars(self.scenario).get(f"{gcID}_timeseries")
 
-<<<<<<< HEAD
             # use procurement and commodity costs read from CSV instead of SpiceEV prices, if exist
             prices = station.get("prices", timeseries.get("price [EUR/kWh]"))
-=======
+
             # Get the calculation strategy / method from args.
             # If no value is set, use the same strategy as the charging strategy
             default_cost_strategy = vars(self.args)["strategy_" + station.get("type")]
@@ -331,7 +330,6 @@
             cost_strategy_name = "cost_calculation_strategy_" + station.get("type")
             cost_calculation_strategy = (vars(self.args).get(cost_strategy_name)
                                          or default_cost_strategy)
->>>>>>> 96e0779e
 
             # calculate costs for electricity
             try:
