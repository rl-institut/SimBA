--- conflicted
+++ resolved
@@ -321,18 +321,9 @@
                       if pv.parent == gcID])
             timeseries = vars(self.scenario).get(f"{gcID}_timeseries")
 
-<<<<<<< HEAD
             # use procurement and commodity costs read from CSV instead of SpiceEV prices, if exist
             prices = station.get("prices", timeseries.get("price [EUR/kWh]"))
 
-            # Get the calculation strategy / method from args.
-            # If no value is set, use the same strategy as the charging strategy
-            default_cost_strategy = vars(self.args)["strategy_" + station.get("type")]
-
-            cost_strategy_name = "cost_calculation_strategy_" + station.get("type")
-            cost_calculation_strategy = (vars(self.args).get(cost_strategy_name)
-                                         or default_cost_strategy)
-=======
             # Get the calculation method from args.
             cost_calculation_name = "cost_calculation_method_" + station.get("type")
             cost_calculation_method = vars(self.args).get(cost_calculation_name)
@@ -340,7 +331,6 @@
                 # not given in config: use the same method as the charging strategy
                 default_strategy = vars(self.args)["strategy_" + station.get("type")]
                 cost_calculation_method = spice_ev.costs.DEFAULT_COST_CALCULATION[default_strategy]
->>>>>>> 598b02cd
 
             # calculate costs for electricity
             try:
