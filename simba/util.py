import argparse
import csv
import json
import logging
import subprocess
from datetime import datetime, timedelta

from spice_ev.strategy import STRATEGIES
from spice_ev.util import set_options_from_config


def get_git_revision_hash() -> str:
    return subprocess.check_output(['git', 'rev-parse', 'HEAD']).decode('ascii').strip()


def save_version(file_path):
    with open(file_path, "w", encoding='utf-8') as f:
        f.write("Git Hash SimBA:" + get_git_revision_hash())


def uncomment_json_file(f, char='//'):
    """ Remove comments from JSON file.

    Wouldn't it be nice to have comments in JSON data? Now you can!
    Both full-line comments and trailing lines are supported.

    :param f: file to read
    :type f: JSON file handle
    :param char: char sequence used for commenting, defaults to '//'
    :type char: string
    :return: JSON file content
    :rtype: dict
    """
    uncommented_data = ""
    for line in f:
        comment_idx = line.find(char)
        if comment_idx == -1:
            # no comment in line
            uncommented_data += line
        else:
            # remove comment from line
            uncommented_data += line[:comment_idx]
    return json.loads(uncommented_data)


def get_mean_from_hourly_dict(hourly_dict: dict, start: datetime, end: datetime) -> float:
    """ Get the mean value from hourly data.

    Use daterange from start to end for calculating a mean value by looking up hourly data.
    :param hourly_dict: dictionary with hourly keys and data
    :type hourly_dict: dict
    :param start: start of the range for interpolation
    :type start: datetime
    :param end: end of the range for interpolation
    :type end: datetime
    :return: mean value
    :rtype: float
    """
    total_duration = end - start
    # special case for shared hour of the same day
    if total_duration < timedelta(hours=1) and start.hour == end.hour:
        return hourly_dict.get(start.hour)

    timestep = timedelta(hours=1)
    # proportionally add the start value until the next hour
    next_full_hour = (start+timestep).replace(hour=0, minute=0, second=0, microsecond=0)
    value = hourly_dict.get(start.hour) * (next_full_hour - start).total_seconds()
    start = next_full_hour
    for dt in daterange(start, end, timestep):
        # proportionally apply value according to seconds inside the current hour.
        step_duration = min((end - dt).total_seconds(), 3600)
        value += (hourly_dict.get(dt.hour) * step_duration)
    # divide by total seconds to get mean value
    value /= (total_duration.total_seconds())
    return value


def get_csv_delim(path, other_delims=set()):
    """ Get the delimiter of a character separated file.
     Checks the file for ",", "tabulator" and ";" as well as optional other characters
     or strings.
     In case no clear delimiter is found "," as delimiter is returned

    :param path: Path to file to be checked
    :type path: str
    :param other_delims: Other delimiters besides the default delimiters to be checked
    :type other_delims: set() of str
    :return: delimiter
    :rtype: str
    """

    # create union of default and optional other delimiters
    possible_delims = {",", ";", "\t"}.union(other_delims)
    # create a dict which counts the occurrences of the delimiter per row

    with open(path, "r", encoding='utf-8') as f:
        # count delimiters in first line
        line = f.readline()
        counters = {d: line.count(d) for d in possible_delims if line.count(d) > 0}

        # count delimiters in all following lines, rejecting those with different count than before
        for line_nr, line in enumerate(f):
            # for every delimiter in the dictionary. Casting to set creates new instance
            # needed in case of counter changing during the iteration.
            possible_delims = set(counters.keys())
            for delim in possible_delims:
                # compare the counted amount with the first row values
                amount = line.count(delim)
                # delete the counter if it is different to the first row
                if counters[delim] != amount:
                    del counters[delim]
            # if only one delimiter is remaining
            if len(counters) == 1:
                # take the last item and return the key
                return counters.popitem()[0]
            # if not even a single delimiter is remaining
            elif not counters:
                logging.warning("Warning: Delimiter could not be found.\n"
                                "Returning standard Delimiter ','")
                return ","
    #  multiple delimiters are possible. Every row was checked but more than 1 delimiter
    # has the same amount of occurrences (>0) in every row.
    logging.warning("Warning: Delimiter could not be found.\n"
                    "Returning standard delimiter ','")
    return ","


def get_dict_from_csv(column, file_path, index):
    """ Get a dictonary with the key of a numeric index and the value of a numeric column

    :param column: column name for dictionary values. Content needs to be castable to float
    :type column: str
    :param file_path: file path
    :type file_path: str or Path
    :param index: column name of the index / keys of the dictionary.
        Content needs to be castable to float
    :return: dictionary with numeric keys of index and numeric values of column
    """
    output = dict()
    with open(file_path, "r") as f:
        delim = get_csv_delim(file_path)
        reader = csv.DictReader(f, delimiter=delim)
        for row in reader:
            output[float(row[index])] = float(row[column])
    return output


def nd_interp(input_values, lookup_table):
    """ Interpolates a value from a table.

    Get the interpolated output value for a given input value of n dimensions
    and a given lookup table with n+1 columns.
    Input values outside of the lookup table are clipped to the bounds.

    :param input_values: tuple with n input values
    :type input_values: tuple(floats)
    :param lookup_table: Table with n+1 columns, with the output values in the (n+1)th column
    :type lookup_table: list() of lists()
    :return: interpolated value
    :rtype: float
    """
    # find all unique values in table per column
    dim_sets = [set() for _ in input_values]
    for row in lookup_table:
        for i, v in enumerate(row[:-1]):
            dim_sets[i].add(v)
    dim_values = [sorted(s) for s in dim_sets]
    # find nearest value(s) per column
    # go through sorted column values until last less / first greater
    lower = [None] * len(input_values)
    upper = [None] * len(input_values)
    for i, v in enumerate(input_values):
        # initialize for out of bound values -> Constant value since lower and upper will both
        # be the same boundary value. Still allows for interpolation in other dimensions
        # forcing lower<upper could be implemented for extrapolation beyond the bounds.
        lower[i] = dim_values[i][0]
        upper[i] = dim_values[i][-1]
        for c in dim_values[i]:
            if v >= c:
                lower[i] = c
            if v <= c:
                upper[i] = c
                break
    # find rows in table made up of only lower or upper values
    points = []
    for row in lookup_table:
        for i, v in enumerate(row[:-1]):
            if lower[i] != v and upper[i] != v:
                break
        else:
            points.append(row)

    # Make points unique
    points = [tuple(p) for p in points]
    points = list(set(points))
    # interpolate between points that differ only in current dimension
    for i, x in enumerate(input_values):
        new_points = []
        # find points that differ in just that dimension
        for j, p1 in enumerate(points):
            for p2 in points[j + 1:]:
                for k in range(len(input_values)):
                    if p1[k] != p2[k] and i != k:
                        break
                else:
                    # differing row found
                    x1 = p1[i]
                    y1 = p1[-1]
                    x2 = p2[i]
                    y2 = p2[-1]
                    dx = x2 - x1
                    dy = y2 - y1
                    m = dy / dx
                    n = y1 - m * x1
                    y = m * x + n
                    # generate new point at interpolation
                    p = [v for v in p1]
                    p[i] = x
                    p[-1] = y
                    new_points.append(p)
                    # only couple
                    break
            else:
                # no matching row (singleton dimension?)
                new_points.append(p1)
        points = new_points

    return points[0][-1]


def daterange(start_date, end_date, time_delta):
    """ Iterate over a datetime range using a time_delta step.

    Like range(), the end_value is excluded.
    :param start_date: first value of iteration
    :type start_date: datetime.datetime
    :param end_date: excluded end value of iteration
    :type end_date: datetime.datetime
    :param time_delta: step size of iteration
    :type time_delta: datetime.timedelta
    :yields: iterated value
    :rtype: Iterator[datetime.datetime]
    """
    while start_date < end_date:
        yield start_date
        start_date += time_delta


def cast_float_or_none(val: any) -> any:
    """ Cast a value to float. If a ValueError or TypeError is raised, None is returned

    :param val: value to cast
    :type val: any
    :return: casted value
    """
    try:
        return float(val)
    except (ValueError, TypeError):
        return None


def setup_logging(args, time_str):
    """ Setup logging.

    :param args: command line arguments. Used: logfile, loglevel, output_directory
    :type args: argparse.Namespace
    :param time_str: log file name if args.logfile is not given
    :type time_str: str
    """
    # always to console
    log_level = vars(logging)[args.loglevel.upper()]
    console = logging.StreamHandler()
    console.setLevel(log_level)
    log_handlers = [console]
    if args.logfile is not None and args.output_directory is not None:
        # optionally to file in output dir
        if args.logfile:
            log_name = args.logfile
        else:
            log_name = f"{time_str}.log"
        log_path = args.output_directory / log_name
        print(f"Writing log to {log_path}")
        file_logger = logging.FileHandler(log_path, encoding='utf-8')
        log_level_file = vars(logging).get((args.loglevel_file or args.loglevel).upper())
        file_logger.setLevel(log_level_file)
        log_handlers.append(file_logger)
        log_level = min(log_level, log_level_file)
    logging.basicConfig(
        level=log_level,
        format="%(asctime)s [%(levelname)s] %(message)s",
        handlers=log_handlers
    )
    logging.captureWarnings(True)


def get_buffer_time(trip, default=0):
    """ Get buffer time at arrival station of a trip.

    Buffer time is an abstraction of delays like
    docking procedures and is added to the planned arrival time.

    :param trip: trip to calculate buffer time for
    :type trip: simba.Trip
    :param default: Default buffer time if no station specific buffer time is given. [minutes]
    :type default: dict, numeric
    :return: buffer time in minutes
    :rtype: dict or int

    NOTE: Buffer time dictionaries map hours of the day to a buffer time.
    Keys are ranges of hours and corresponding values provide buffer time in
    minutes for that time range.
    An entry with key "else" is a must if not all hours of the day are covered.
    Example: ``buffer_time = {"10-22": 2, "22-6": 3, "else": 1}``
    """

    schedule = trip.rotation.schedule
    buffer_time = schedule.stations.get(trip.arrival_name, {}).get('buffer_time', default)

    # distinct buffer times depending on time of day can be provided
    # in that case buffer time is of type dict instead of int
    if isinstance(buffer_time, dict):
        # sort dict to make sure 'else' key is last key
        buffer_time = {key: buffer_time[key] for key in sorted(buffer_time)}
        current_hour = trip.arrival_time.hour
        for time_range, buffer in buffer_time.items():
            if time_range == 'else':
                buffer_time = buffer
                break
            else:
                start_hour, end_hour = [int(t) for t in time_range.split('-')]
                if end_hour < start_hour:
                    if current_hour >= start_hour or current_hour < end_hour:
                        buffer_time = buffer
                        break
                else:
                    if start_hour <= current_hour < end_hour:
                        buffer_time = buffer
                        break
    return buffer_time


def mutate_args_for_spiceev(args):
    # arguments relevant to SpiceEV, setting automatically to reduce clutter in config
    args.margin = 1
    args.ALLOW_NEGATIVE_SOC = True
    args.PRICE_THRESHOLD = -100  # ignore price for charging decisions


def get_args():
    parser = get_parser()

    args = parser.parse_args()

    # arguments relevant to SpiceEV, setting automatically to reduce clutter in config
    mutate_args_for_spiceev(args)

    # If a config is provided, the config will overwrite previously parsed arguments
    set_options_from_config(args, check=parser, verbose=False)

    # rename special options
    args.timing = args.eta

    mandatory_arguments = ["input_schedule", "electrified_stations_path"]
    missing = [a for a in mandatory_arguments if vars(args).get(a) is None]
    if missing:
        raise Exception("The following arguments are required: {}".format(", ".join(missing)))

    return args


def get_parser():
    parser = argparse.ArgumentParser(
        description='SimBA - Simulation toolbox for Bus Applications.')
    parser.add_argument('--scenario-name', help='Identifier of scenario, appended to results')

    # #### Paths #####
    parser.add_argument('--input-schedule',
                        help='Path to CSV file containing all trips of schedule to be analyzed')
    parser.add_argument('--output-directory', default="data/sim_outputs",
                        help='Location where all simulation outputs are stored')
    parser.add_argument('--electrified-stations-path', help='include electrified_stations json')
    parser.add_argument('--vehicle-types-path', default="data/examples/vehicle_types.json",
                        help='location of vehicle type definitions')
    parser.add_argument('--station-data-path', default=None,
                        help='Use station data to back calculation of consumption with height\
                         information of stations')
    parser.add_argument('--outside_temperature_over_day_path', default=None,
                        help="Use csv. data with 'hour' and temperature' columns to set \
                        temperatures in case they are not in trips.csv")
    parser.add_argument('--level_of_loading_over_day_path', default=None,
                        help="Use csv. data with 'hour' and level_of_loading' columns to set \
                        level of loading in case they are not in trips.csv")
    parser.add_argument('--cost-parameters-path', default=None,
                        help='include cost parameters json, needed if cost_calculation==True')
    parser.add_argument('--rotation-filter', default=None,
                        help='Use json data with rotation ids')

    # #### Modes #####
    mode_choices = [
        'sim', 'neg_depb_to_oppb', 'neg_oppb_to_depb', 'service_optimization',
        'station_optimization', 'remove_negative', 'split_negative_depb', 'report']
    parser.add_argument('--mode', default=['sim', 'report'], nargs='*', choices=mode_choices,
                        help=f"Specify what you want to do. Choose one or more from \
                        {', '.join(mode_choices)}. \
                        sim runs a single simulation with the given inputs. \
                        neg_depb_to_oppb changes charging type of negative depb rotations. \
                        neg_oppb_to_depb changes charging type of negative oppb rotations. \
                        service optimization finds the largest set of electrified rotations. \
                        station_optimization finds the smallest set of electrified stations.\
                        remove_negative removes all negative rotations.\
                        split_negative_depb splits and merges negative depb rotations. \
                        report generates simulation output files.")

    # #### Flags #####
    parser.add_argument('--cost-calculation', '-cc', action='store_true',
                        help='Calculate costs')
    parser.add_argument('--check-rotation-consistency', action='store_true',
                        help='Check rotation assumptions when building schedule.')
    parser.add_argument('--skip_inconsistent_rotations', action='store_true',
                        help='Remove rotations from schedule that violate assumptions. ')
    parser.add_argument('--show-plots', action='store_true',
                        help='show plots for users to view in "report" mode')
<<<<<<< HEAD
    parser.add_argument('--extended_output_plots', action='store_true',
                        help='show extended plots')
    parser.add_argument('--propagate-mode-errors', default=False,
=======
    parser.add_argument('--propagate-mode-errors', action='store_true',
>>>>>>> db6f8d2e
                        help='Re-raise errors instead of continuing during simulation modes')
    parser.add_argument('--create-scenario-file', help='Write scenario.json to file')
    parser.add_argument('--create-trips-in-report', action='store_true',
                        help='Write a trips.csv during report mode')
    parser.add_argument('--rotation-filter-variable', default=None,
                        choices=[None, 'include', 'exclude'],
                        help='set mode for filtering schedule rotations')

    # #### Charging strategy #####
    parser.add_argument('--preferred-charging-type', '-pct', default='depb',
                        choices=['depb', 'oppb'], help="Preferred charging type. Choose one\
                        from {depb, oppb}. opp stands for opportunity.")
    parser.add_argument('--strategy-deps', default='balanced', choices=STRATEGIES,
                        help='strategy to use in depot')
    parser.add_argument('--strategy-opps', default='greedy', choices=STRATEGIES,
                        help='strategy to use at station')
    parser.add_argument('--strategy-options-deps', default={},
                        type=lambda s: s if type(s) is dict else json.loads(s),
                        help='special strategy options to use in depot')
    parser.add_argument('--strategy-options-opps', default={},
                        type=lambda s: s if type(s) is dict else json.loads(s),
                        help='special strategy options to use at electrified station')

    # #### Physical setup of environment #####
    parser.add_argument('--gc-power-opps', metavar='POPP', type=float, default=100000,
                        help='max power of grid connector at opp stations')
    parser.add_argument('--gc-power-deps', metavar='PDEP', type=float, default=100000,
                        help='max power of grid connector at depot stations')
    parser.add_argument('--cs-power-opps', metavar='CSPOPP', type=float, default=300,
                        help='max power of charging station at opp stations')
    parser.add_argument('--cs-power-deps-depb', metavar='CSPDEPDEP', type=float, default=150,
                        help='max power of charging station at depot stations for depot busses')
    parser.add_argument('--cs-power-deps-oppb', metavar='CSPDEPOPP', type=float, default=150,
                        help='max power of charging station at depot stations for opp busses')
    parser.add_argument('--desired-soc-deps', metavar='SOC', type=float, default=1.0,
                        help='set minimum desired SOC (0 - 1) for depot charging')
    parser.add_argument('--desired-soc-opps', metavar='SOC', type=float, default=1.0,
                        help='set minimum desired SOC (0 - 1) for opportunity charging')
    # Disposition in depots
    parser.add_argument('--min-recharge-deps-oppb', default=1,
                        help='Minimum fraction of capacity for recharge when leaving the depot.')
    parser.add_argument('--min-recharge-deps-depb', default=1,
                        help='Minimum fraction of capacity for recharge when leaving the depot.')
    parser.add_argument('--min-charging-time', help='define minimum time of charging',
                        default=0)
    parser.add_argument('--assign-strategy', default='adaptive',
                        choices=['adaptive', 'fixed_recharge'],
                        help='Strategy for vehicle disposition.')
    parser.add_argument('--default-buffer-time-opps', help='time to subtract from of standing time '
                        'at opp station to simulate docking procedure.', default=0)
    parser.add_argument('--default-buffer-time-deps', default=0,
                        help='time to subtract from of standing time '
                        'at depot station to simulate docking procedure.')
    parser.add_argument('--default-voltage-level', help='Default voltage level for '
                        'charging stations if not set in electrified_stations file',
                        default='MV', choices=['HV', 'HV/MV', 'MV', 'MV/LV', 'LV'])
    parser.add_argument('--peak-load-window-power-opps', type=float, default=1000,
                        help='reduced power of opp stations during peak load windows')
    parser.add_argument('--peak-load-window-power-deps', type=float, default=1000,
                        help='reduced power of depot stations during peak load windows')
    parser.add_argument('--default-mean-speed', type=float, default=30,
                        help='Default assumed mean speed for busses in km/h')
    parser.add_argument('--default-depot-distance', type=float, default=5,
                        help='Default assumed average distance from any station to a depot in km')
    # #### Simulation Parameters #####
    parser.add_argument('--days', metavar='N', type=int, default=None,
                        help='set duration of scenario as number of days')
    parser.add_argument('--interval', metavar='MIN', type=int, default=1,
                        help='set number of minutes for each timestep (Δt)')
    parser.add_argument('--signal-time-dif', default=10,
                        help='time difference between signal time and actual '
                             'start time of a vehicle event im min.')
    parser.add_argument('--eta', action='store_true',
                        help='Show estimated time to finish simulation after each step, '
                             'instead of progress bar. Not recommended for fast computations.')
    parser.add_argument('--skip-flex-report', action='store_true',
                        help='Skip flex band creation when generating reports.')

    # #### LOGGING PARAMETERS #### #
    parser.add_argument('--loglevel', default='INFO', type=str.upper,
                        choices=logging._nameToLevel.keys(), help='Log level.')
    parser.add_argument('--logfile', default='', help='Log file suffix. null: no log file.')
    parser.add_argument('--loglevel_file', default='', type=str.upper,
                        choices=list(logging._nameToLevel.keys()) + [''],
                        help='Log level for file logger.')

    # #### SpiceEV PARAMETERS ONLY DEFAULT VALUES NOT IN SimBA CONFIG #####
    parser.add_argument('--seed', default=1, type=int, help='set random seed')
    parser.add_argument('--include-price-csv',
                        help='include CSV for energy price. \
                            You may define custom options with --include-price-csv-option')
    parser.add_argument('--include-price-csv-option', '-po', metavar=('KEY', 'VALUE'),
                        nargs=2, default=[], action='append',
                        help='append additional argument to price signals')
    parser.add_argument('--optimizer_config', default=None,
                        help="For station_optimization an optimizer_config is needed. \
                        Input a path to an .cfg file or use the default_optimizer.cfg")
    parser.add_argument('--time-windows', metavar='FILE',
                        help='use peak load windows to force lower power '
                        'during times of high grid load')

    parser.add_argument('--config', help='Use config file to set arguments')
    return parser<|MERGE_RESOLUTION|>--- conflicted
+++ resolved
@@ -420,13 +420,9 @@
                         help='Remove rotations from schedule that violate assumptions. ')
     parser.add_argument('--show-plots', action='store_true',
                         help='show plots for users to view in "report" mode')
-<<<<<<< HEAD
     parser.add_argument('--extended_output_plots', action='store_true',
                         help='show extended plots')
-    parser.add_argument('--propagate-mode-errors', default=False,
-=======
     parser.add_argument('--propagate-mode-errors', action='store_true',
->>>>>>> db6f8d2e
                         help='Re-raise errors instead of continuing during simulation modes')
     parser.add_argument('--create-scenario-file', help='Write scenario.json to file')
     parser.add_argument('--create-trips-in-report', action='store_true',
