--- conflicted
+++ resolved
@@ -20,7 +20,6 @@
         f.write("Git Hash SimBA:" + get_git_revision_hash())
 
 
-<<<<<<< HEAD
 def save_input_file(file_path, args):
     """ Copy given file to output folder, to ensure reproducibility.
 
@@ -49,54 +48,6 @@
     shutil.copy(source_path, target_path)
 
 
-def get_buffer_time(trip, default=0):
-    """ Get buffer time at arrival station of a trip.
-
-    Buffer time is an abstraction of delays like
-    docking procedures and is added to the planned arrival time.
-
-    :param trip: trip to calculate buffer time for
-    :type trip: simba.Trip
-    :param default: Default buffer time if no station specific buffer time is given. [minutes]
-    :type default: dict, numeric
-    :return: buffer time in minutes
-    :rtype: dict or int
-
-    NOTE: Buffer time dictionaries map hours of the day to a buffer time.
-    Keys are ranges of hours and corresponding values provide buffer time in
-    minutes for that time range.
-    An entry with key "else" is a must if not all hours of the day are covered.
-    Example: ``buffer_time = {"10-22": 2, "22-6": 3, "else": 1}``
-    """
-
-    schedule = trip.rotation.schedule
-    buffer_time = schedule.stations.get(trip.arrival_name, {}).get('buffer_time', default)
-
-    # distinct buffer times depending on time of day can be provided
-    # in that case buffer time is of type dict instead of int
-    if isinstance(buffer_time, dict):
-        # sort dict to make sure 'else' key is last key
-        buffer_time = {key: buffer_time[key] for key in sorted(buffer_time)}
-        current_hour = trip.arrival_time.hour
-        for time_range, buffer in buffer_time.items():
-            if time_range == 'else':
-                buffer_time = buffer
-                break
-            else:
-                start_hour, end_hour = [int(t) for t in time_range.split('-')]
-                if end_hour < start_hour:
-                    if current_hour >= start_hour or current_hour < end_hour:
-                        buffer_time = buffer
-                        break
-                else:
-                    if start_hour <= current_hour < end_hour:
-                        buffer_time = buffer
-                        break
-    return buffer_time
-
-
-=======
->>>>>>> 4cfecc93
 def uncomment_json_file(f, char='//'):
     """ Remove comments from JSON file.
 
