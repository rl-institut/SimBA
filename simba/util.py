import argparse
import csv
import json
import logging
from pathlib import Path
import shutil
import subprocess
from datetime import datetime, timedelta

from spice_ev.strategy import STRATEGIES
from spice_ev.util import set_options_from_config


def get_git_revision_hash() -> str:
    return subprocess.check_output(['git', 'rev-parse', 'HEAD']).decode('ascii').strip()


def save_version(file_path):
    with open(file_path, "w", encoding='utf-8') as f:
        f.write("Git Hash SimBA:" + get_git_revision_hash())


def save_input_file(file_path, args):
    """ Copy given file to output folder, to ensure reproducibility.

    *file_path* must exist and *output_directory_input* must be set in *args*.
    If either condition is not met or the file has already been copied, nothing is done.

    :param file_path: source file
    :type file_path: string or Path
    :param args: general info, output_directory_input is required
    :type args: Namespace
    """
    if file_path is None:
        return
    output_directory_input = vars(args).get("output_directory_input", None)
    if output_directory_input is None:
        # input directory was not created
        return
    source_path = Path(file_path)
    target_path = output_directory_input / source_path.name
    if not source_path.exists():
        # original file missing
        return
    if target_path.exists():
        # already saved
        return
    shutil.copy(source_path, target_path)


def uncomment_json_file(f, char='//'):
    """ Remove comments from JSON file.

    Wouldn't it be nice to have comments in JSON data? Now you can!
    Both full-line comments and trailing lines are supported.

    :param f: file to read
    :type f: JSON file handle
    :param char: char sequence used for commenting, defaults to '//'
    :type char: string
    :return: JSON file content
    :rtype: dict
    """
    uncommented_data = ""
    for line in f:
        comment_idx = line.find(char)
        if comment_idx == -1:
            # no comment in line
            uncommented_data += line
        else:
            # remove comment from line
            uncommented_data += line[:comment_idx]
    return json.loads(uncommented_data)


def get_mean_from_hourly_dict(hourly_dict: dict, start: datetime, end: datetime) -> float:
    """ Get the mean value from hourly data.

    Use daterange from start to end for calculating a mean value by looking up hourly data.
    :param hourly_dict: dictionary with hourly keys and data
    :type hourly_dict: dict
    :param start: start of the range for interpolation
    :type start: datetime
    :param end: end of the range for interpolation
    :type end: datetime
    :return: mean value
    :rtype: float
    """
    total_duration = end - start
    # special case for shared hour of the same day
    if total_duration < timedelta(hours=1) and start.hour == end.hour:
        return hourly_dict.get(start.hour)

    timestep = timedelta(hours=1)
    # proportionally add the start value until the next hour
    next_full_hour = (start+timestep).replace(hour=0, minute=0, second=0, microsecond=0)
    value = hourly_dict.get(start.hour) * (next_full_hour - start).total_seconds()
    start = next_full_hour
    for dt in daterange(start, end, timestep):
        # proportionally apply value according to seconds inside the current hour.
        step_duration = min((end - dt).total_seconds(), 3600)
        value += (hourly_dict.get(dt.hour) * step_duration)
    # divide by total seconds to get mean value
    value /= (total_duration.total_seconds())
    return value


def get_csv_delim(path, other_delims=set()):
    """ Get the delimiter of a character separated file.
     Checks the file for ",", "tabulator" and ";" as well as optional other characters
     or strings.
     In case no clear delimiter is found "," as delimiter is returned

    :param path: Path to file to be checked
    :type path: str
    :param other_delims: Other delimiters besides the default delimiters to be checked
    :type other_delims: set() of str
    :return: delimiter
    :rtype: str
    """

    # create union of default and optional other delimiters
    possible_delims = {",", ";", "\t"}.union(other_delims)
    # create a dict which counts the occurrences of the delimiter per row

    with open(path, "r", encoding='utf-8') as f:
        # count delimiters in first line
        line = f.readline()
        counters = {d: line.count(d) for d in possible_delims if line.count(d) > 0}

        # count delimiters in all following lines, rejecting those with different count than before
        for line_nr, line in enumerate(f):
            # for every delimiter in the dictionary. Casting to set creates new instance
            # needed in case of counter changing during the iteration.
            possible_delims = set(counters.keys())
            for delim in possible_delims:
                # compare the counted amount with the first row values
                amount = line.count(delim)
                # delete the counter if it is different to the first row
                if counters[delim] != amount:
                    del counters[delim]
            # if only one delimiter is remaining
            if len(counters) == 1:
                # take the last item and return the key
                return counters.popitem()[0]
            # if not even a single delimiter is remaining
            elif not counters:
                logging.warning("Warning: Delimiter could not be found.\n"
                                "Returning standard Delimiter ','")
                return ","
    #  multiple delimiters are possible. Every row was checked but more than 1 delimiter
    # has the same amount of occurrences (>0) in every row.
    logging.warning("Warning: Delimiter could not be found.\n"
                    "Returning standard delimiter ','")
    return ","


def get_dict_from_csv(column, file_path, index):
    """ Get a dictonary with the key of a numeric index and the value of a numeric column

    :param column: column name for dictionary values. Content needs to be castable to float
    :type column: str
    :param file_path: file path
    :type file_path: str or Path
    :param index: column name of the index / keys of the dictionary.
        Content needs to be castable to float
    :return: dictionary with numeric keys of index and numeric values of column
    """
    output = dict()
    with open(file_path, "r") as f:
        delim = get_csv_delim(file_path)
        reader = csv.DictReader(f, delimiter=delim)
        for row in reader:
            output[float(row[index])] = float(row[column])
    return output


def nd_interp(input_values, lookup_table):
    """ Interpolates a value from a table.

    Get the interpolated output value for a given input value of n dimensions
    and a given lookup table with n+1 columns.
    Input values outside of the lookup table are clipped to the bounds.

    :param input_values: tuple with n input values
    :type input_values: tuple(floats)
    :param lookup_table: Table with n+1 columns, with the output values in the (n+1)th column
    :type lookup_table: list() of lists()
    :return: interpolated value
    :rtype: float
    """
    # find all unique values in table per column
    dim_sets = [set() for _ in input_values]
    for row in lookup_table:
        for i, v in enumerate(row[:-1]):
            dim_sets[i].add(v)
    dim_values = [sorted(s) for s in dim_sets]
    # find nearest value(s) per column
    # go through sorted column values until last less / first greater
    lower = [None] * len(input_values)
    upper = [None] * len(input_values)
    for i, v in enumerate(input_values):
        # initialize for out of bound values -> Constant value since lower and upper will both
        # be the same boundary value. Still allows for interpolation in other dimensions
        # forcing lower<upper could be implemented for extrapolation beyond the bounds.
        lower[i] = dim_values[i][0]
        upper[i] = dim_values[i][-1]
        for c in dim_values[i]:
            if v >= c:
                lower[i] = c
            if v <= c:
                upper[i] = c
                break
    # find rows in table made up of only lower or upper values
    points = []
    for row in lookup_table:
        for i, v in enumerate(row[:-1]):
            if lower[i] != v and upper[i] != v:
                break
        else:
            points.append(row)

    # Make points unique
    points = [tuple(p) for p in points]
    points = list(set(points))
    # interpolate between points that differ only in current dimension
    for i, x in enumerate(input_values):
        new_points = []
        # find points that differ in just that dimension
        for j, p1 in enumerate(points):
            for p2 in points[j + 1:]:
                for k in range(len(input_values)):
                    if p1[k] != p2[k] and i != k:
                        break
                else:
                    # differing row found
                    x1 = p1[i]
                    y1 = p1[-1]
                    x2 = p2[i]
                    y2 = p2[-1]
                    dx = x2 - x1
                    dy = y2 - y1
                    m = dy / dx
                    n = y1 - m * x1
                    y = m * x + n
                    # generate new point at interpolation
                    p = [v for v in p1]
                    p[i] = x
                    p[-1] = y
                    new_points.append(p)
                    # only couple
                    break
            else:
                # no matching row (singleton dimension?)
                new_points.append(p1)
        points = new_points

    return points[0][-1]


def daterange(start_date, end_date, time_delta):
    """ Iterate over a datetime range using a time_delta step.

    Like range(), the end_value is excluded.
    :param start_date: first value of iteration
    :type start_date: datetime.datetime
    :param end_date: excluded end value of iteration
    :type end_date: datetime.datetime
    :param time_delta: step size of iteration
    :type time_delta: datetime.timedelta
    :yields: iterated value
    :rtype: Iterator[datetime.datetime]
    """
    while start_date < end_date:
        yield start_date
        start_date += time_delta


def cast_float_or_none(val: any) -> any:
    """ Cast a value to float. If a ValueError or TypeError is raised, None is returned

    :param val: value to cast
    :type val: any
    :return: casted value
    """
    try:
        return float(val)
    except (ValueError, TypeError):
        return None


def cycling_generator(cycle: []):
    """Generator to loop over lists
    :param cycle: list to cycle through
    :type cycle: list()
    :yields: iterated value
    :rtype:  Iterator[any]
    """
    i = 0
    while True:
        yield cycle[i % len(cycle)]
        i += 1


def setup_logging(args, time_str):
    """ Setup logging.

    :param args: command line arguments. Used: logfile, loglevel, output_path
    :type args: argparse.Namespace
    :param time_str: log file name if args.logfile is not given
    :type time_str: str
    """
    # always to console
    log_level = vars(logging)[args.loglevel.upper()]
    console = logging.StreamHandler()
    console.setLevel(log_level)
    log_handlers = [console]

    if args.logfile is not None and args.output_path is not None:
        # optionally to file in output dir
        if args.logfile:
            log_name = args.logfile
        else:
            log_name = f"{time_str}.log"
        log_path = args.output_path / log_name
        print(f"Writing log to {log_path}")
        file_logger = logging.FileHandler(log_path, encoding='utf-8')
        log_level_file = vars(logging).get((args.loglevel_file or args.loglevel).upper())
        file_logger.setLevel(log_level_file)
        log_handlers.append(file_logger)
        log_level = min(log_level, log_level_file)
    logging.basicConfig(
        level=log_level,
        format="%(asctime)s [%(levelname)s] %(message)s",
        handlers=log_handlers
    )
    logging.captureWarnings(True)


def get_buffer_time(trip, default=0):
    """ Get buffer time at arrival station of a trip.

    Buffer time is an abstraction of delays like
    docking procedures and is added to the planned arrival time.

    :param trip: trip to calculate buffer time for
    :type trip: simba.Trip
    :param default: Default buffer time if no station specific buffer time is given. [minutes]
    :type default: dict, numeric
    :return: buffer time in minutes
    :rtype: dict or int

    NOTE: Buffer time dictionaries map hours of the day to a buffer time.
    Keys are ranges of hours and corresponding values provide buffer time in
    minutes for that time range.
    An entry with key "else" is a must if not all hours of the day are covered.
    Example: ``buffer_time = {"10-22": 2, "22-6": 3, "else": 1}``
    """

    schedule = trip.rotation.schedule
    buffer_time = schedule.stations.get(trip.arrival_name, {}).get('buffer_time', default)

    # distinct buffer times depending on time of day can be provided
    # in that case buffer time is of type dict instead of int
    if isinstance(buffer_time, dict):
        # sort dict to make sure 'else' key is last key
        buffer_time = {key: buffer_time[key] for key in sorted(buffer_time)}
        current_hour = trip.arrival_time.hour
        for time_range, buffer in buffer_time.items():
            if time_range == 'else':
                buffer_time = buffer
                break
            else:
                start_hour, end_hour = [int(t) for t in time_range.split('-')]
                if end_hour < start_hour:
                    if current_hour >= start_hour or current_hour < end_hour:
                        buffer_time = buffer
                        break
                else:
                    if start_hour <= current_hour < end_hour:
                        buffer_time = buffer
                        break
    return buffer_time


def replace_deprecated_arguments(args):
    # handling of args with default values
    # Pairs of deprecated names and new names
    deprecated_names = [
        ("input_schedule", "schedule_path"),
        ("vehicle_types", "vehicle_types_path"),
        ("output_directory", "output_path"),
    ]
    for old, new in deprecated_names:
        if vars(args)[old] is not None:
            logging.warning(
                f"Parameter '{old}' is deprecated. Use '{new}' instead. The value of args.{new}: "
                f"{args.__getattribute__(new)} is replaced with {args.__getattribute__(old)} .")
            # Replace value of current name with value of deprecated name
            args.__setattr__(new, args.__getattribute__(old))
        # delete deprecated name
        args.__delattr__(old)

    # Pairs of deprecated names and new names and verbose name
    deprecated_names = [
        ("electrified_stations", "electrified_stations_path", "electrified stations paths"),
        ("cost_parameters_file", "cost_parameters_path", "costs parameter paths"),
        ("rotation_filter", "rotation_filter_path", "rotation filter paths"),
        ("optimizer_config", "optimizer_config_path", "station optimizer config paths"),
    ]

    for old, new, description in deprecated_names:
        if vars(args)[old] is not None:
            assert vars(args)[new] is None, \
                f"Multiple {description} are not supported. Found values for {old} and {new}."
            logging.warning(f"The parameter '{old}' is deprecated. "
                            f"Use '{new}' instead.")
            # Replace value of current name with value of deprecated name
            args.__setattr__(new, args.__getattribute__(old))
        # delete deprecated name
        args.__delattr__(old)
    return args


def mutate_args_for_spiceev(args):
    # arguments relevant to SpiceEV, setting automatically to reduce clutter in config
    args.margin = 1
    args.ALLOW_NEGATIVE_SOC = True
    args.PRICE_THRESHOLD = -100  # ignore price for charging decisions


def get_args():
    parser = get_parser()

    args = parser.parse_args()

    # arguments relevant to SpiceEV, setting automatically to reduce clutter in config
    mutate_args_for_spiceev(args)

    # If a config is provided, the config will overwrite previously parsed arguments
    set_options_from_config(args, check=parser, verbose=False)

    # Check if deprecated arguments were given and change them accordingly
    args = replace_deprecated_arguments(args)

    # rename special options
    args.timing = args.eta

    mandatory_arguments = ["schedule_path", "electrified_stations_path"]
    missing = [a for a in mandatory_arguments if vars(args).get(a) is None]
    if missing:
        raise Exception("The following arguments are required: {}".format(", ".join(missing)))

    return args


def get_parser():
    parser = argparse.ArgumentParser(
        description='SimBA - Simulation toolbox for Bus Applications.')
    parser.add_argument('--scenario-name', help='Identifier of scenario, appended to results')

    # #### Paths #####
    parser.add_argument('--schedule-path',
                        help='Path to CSV file containing all trips of schedule to be analyzed')
    parser.add_argument('--output-path', default="data/sim_outputs",
                        help='Location where all simulation outputs are stored')
    parser.add_argument('--electrified-stations-path', help='include electrified_stations json')
    parser.add_argument('--vehicle-types-path', default="data/examples/vehicle_types.json",
                        help='location of vehicle type definitions')
    parser.add_argument('--station-data-path', default=None,
                        help='Use station data to back calculation of consumption with height\
                         information of stations')
    parser.add_argument('--outside_temperature_over_day_path', default=None,
                        help="Use csv. data with 'hour' and temperature' columns to set \
                        temperatures in case they are not in trips.csv")
    parser.add_argument('--level_of_loading_over_day_path', default=None,
                        help="Use csv. data with 'hour' and level_of_loading' columns to set \
                        level of loading in case they are not in trips.csv")
    parser.add_argument('--cost-parameters-path', default=None,
                        help='include cost parameters json, needed if cost_calculation==True')
    parser.add_argument('--rotation-filter-path', default=None,
                        help='Use json data with rotation ids')

    # #### Modes #####
    mode_choices = [
        'sim', 'load_pickle', 'neg_depb_to_oppb', 'neg_oppb_to_depb', 'service_optimization',
        'station_optimization', 'remove_negative', 'split_negative_depb', 'report']
    parser.add_argument('--mode', default=['sim', 'report'], nargs='*', choices=mode_choices,
                        help=f"Specify what you want to do. Choose one or more from \
                        {', '.join(mode_choices)}. \
                        sim runs a single simulation with the given inputs. \
                        load_pickle loads files specified in load_pickle argument. \
                        neg_depb_to_oppb changes charging type of negative depb rotations. \
                        neg_oppb_to_depb changes charging type of negative oppb rotations. \
                        service optimization finds the largest set of electrified rotations. \
                        station_optimization finds the smallest set of electrified stations.\
                        remove_negative removes all negative rotations.\
                        split_negative_depb splits and merges negative depb rotations. \
                        report generates simulation output files.")

    # #### Flags #####
    parser.add_argument('--cost-calculation', '-cc', action='store_true',
                        help='Calculate costs')
    parser.add_argument('--check-rotation-consistency', action='store_true',
                        help='Check rotation assumptions when building schedule.')
    parser.add_argument('--skip_inconsistent_rotations', action='store_true',
                        help='Remove rotations from schedule that violate assumptions. ')
    parser.add_argument('--show-plots', action='store_true',
                        help='show plots for users to view in "report" mode')
    parser.add_argument('--extended-output-plots', action='store_true',
                        help='show extended plots')
    parser.add_argument('--propagate-mode-errors', action='store_true',
                        help='Re-raise errors instead of continuing during simulation modes')
    parser.add_argument('--create-scenario-file', help='Write scenario.json to file')
    parser.add_argument('--create-trips-in-report', action='store_true',
                        help='Write a trips.csv during report mode')
<<<<<<< HEAD
    parser.add_argument('--create-pickle-in-report', action='store_true',
                        help='Pickle current schedule and scenario during report mode')
    parser.add_argument('--load-pickle',
                        help='Load given pickle file, expects load_pickle as first mode')
=======
    parser.add_argument('--optimizer-config-path', default=None,
                        help="For station_optimization an optimizer_config is needed. \
                        Input a path to an .cfg file or use the default_optimizer.cfg")
>>>>>>> 7b4bbda6
    parser.add_argument('--rotation-filter-variable', default=None,
                        choices=[None, 'include', 'exclude'],
                        help='set mode for filtering schedule rotations')
    parser.add_argument('--zip-output', '-z', action='store_true',
                        help='compress output folder after simulation')

    # #### Charging strategy #####
    parser.add_argument('--preferred-charging-type', '-pct', default='depb',
                        choices=['depb', 'oppb'], help="Preferred charging type. Choose one\
                        from {depb, oppb}. opp stands for opportunity.")
    parser.add_argument('--strategy-deps', default='balanced', choices=STRATEGIES,
                        help='strategy to use in depot')
    parser.add_argument('--strategy-opps', default='greedy', choices=STRATEGIES,
                        help='strategy to use at station')

    # #### Cost calculation strategy #####
    parser.add_argument('--cost-calculation-strategy-deps', choices=STRATEGIES,
                        help='Strategy for cost calculation to use in depot')
    parser.add_argument('--cost-calculation-strategy-opps', choices=STRATEGIES,
                        help='Strategy for cost calculation to use at station')

    parser.add_argument('--strategy-options-deps', default={},
                        type=lambda s: s if type(s) is dict else json.loads(s),
                        help='special strategy options to use in depot')
    parser.add_argument('--strategy-options-opps', default={},
                        type=lambda s: s if type(s) is dict else json.loads(s),
                        help='special strategy options to use at electrified station')

    # #### Physical setup of environment #####
    parser.add_argument('--gc-power-opps', metavar='POPP', type=float, default=100000,
                        help='max power of grid connector at opp stations')
    parser.add_argument('--gc-power-deps', metavar='PDEP', type=float, default=100000,
                        help='max power of grid connector at depot stations')
    parser.add_argument('--cs-power-opps', metavar='CSPOPP', type=float, default=300,
                        help='max power of charging station at opp stations')
    parser.add_argument('--cs-power-deps-depb', metavar='CSPDEPDEP', type=float, default=150,
                        help='max power of charging station at depot stations for depot busses')
    parser.add_argument('--cs-power-deps-oppb', metavar='CSPDEPOPP', type=float, default=150,
                        help='max power of charging station at depot stations for opp busses')
    parser.add_argument('--desired-soc-deps', metavar='SOC', type=float, default=1.0,
                        help='set minimum desired SOC (0 - 1) for depot charging')
    parser.add_argument('--desired-soc-opps', metavar='SOC', type=float, default=1.0,
                        help='set minimum desired SOC (0 - 1) for opportunity charging')
    # Disposition in depots
    parser.add_argument('--min-recharge-deps-oppb', default=1,
                        help='Minimum fraction of capacity for recharge when leaving the depot.')
    parser.add_argument('--min-recharge-deps-depb', default=1,
                        help='Minimum fraction of capacity for recharge when leaving the depot.')
    parser.add_argument('--min-charging-time', help='define minimum time of charging',
                        default=0)
    parser.add_argument('--assign-strategy', default='adaptive',
                        choices=['adaptive', 'fixed_recharge'],
                        help='Strategy for vehicle disposition.')
    parser.add_argument('--default-buffer-time-opps', help='time to subtract from of standing time '
                        'at opp station to simulate docking procedure.', default=0)
    parser.add_argument('--default-buffer-time-deps', default=0,
                        help='time to subtract from of standing time '
                        'at depot station to simulate docking procedure.')
    parser.add_argument('--default-voltage-level', help='Default voltage level for '
                        'charging stations if not set in electrified_stations file',
                        default='MV', choices=['HV', 'HV/MV', 'MV', 'MV/LV', 'LV'])
    parser.add_argument('--peak-load-window-power-opps', type=float, default=1000,
                        help='reduced power of opp stations during peak load windows')
    parser.add_argument('--peak-load-window-power-deps', type=float, default=1000,
                        help='reduced power of depot stations during peak load windows')
    parser.add_argument('--default-mean-speed', type=float, default=30,
                        help='Default assumed mean speed for busses in km/h')
    parser.add_argument('--default-depot-distance', type=float, default=5,
                        help='Default assumed average distance from any station to a depot in km')
    # #### Simulation Parameters #####
    parser.add_argument('--days', metavar='N', type=int, default=None,
                        help='set duration of scenario as number of days')
    parser.add_argument('--interval', metavar='MIN', type=int, default=1,
                        help='set number of minutes for each timestep (Δt)')
    parser.add_argument('--signal-time-dif', default=10,
                        help='time difference between signal time and actual '
                             'start time of a vehicle event im min.')
    parser.add_argument('--eta', action='store_true',
                        help='Show estimated time to finish simulation after each step, '
                             'instead of progress bar. Not recommended for fast computations.')
    parser.add_argument('--skip-flex-report', action='store_true',
                        help='Skip flex band creation when generating reports.')

    # #### LOGGING PARAMETERS #### #
    parser.add_argument('--loglevel', default='INFO', type=str.upper,
                        choices=logging._nameToLevel.keys(), help='Log level.')
    parser.add_argument('--logfile', default='', help='Log file suffix. null: no log file.')
    parser.add_argument('--loglevel_file', default='', type=str.upper,
                        choices=list(logging._nameToLevel.keys()) + [''],
                        help='Log level for file logger.')

    # #### SpiceEV PARAMETERS ONLY DEFAULT VALUES NOT IN SimBA CONFIG #####
    parser.add_argument('--seed', default=1, type=int, help='set random seed')
    parser.add_argument('--include-price-csv',
                        help='include CSV for energy price. \
                            You may define custom options with --include-price-csv-option')
    parser.add_argument('--include-price-csv-option', '-po', metavar=('KEY', 'VALUE'),
                        nargs=2, default=[], action='append',
                        help='append additional argument to price signals')
    parser.add_argument('--time-windows', metavar='FILE',
                        help='use peak load windows to force lower power '
                        'during times of high grid load')

    # Deprecated options for downwards compatibility
    parser.add_argument('--input-schedule',  default=None,
                        help='Deprecated use "schedule-path" instead')
    parser.add_argument('--electrified-stations', default=None,
                        help='Deprecated use "electrified-stations-path" instead')
    parser.add_argument('--vehicle-types', default=None,
                        help='Deprecated use "vehicle-types-path" instead')
    parser.add_argument('--cost-parameters-file', default=None,
                        help='Deprecated use "cost-parameters-path" instead')
    parser.add_argument('--rotation-filter', default=None,
                        help='Deprecated use "rotation-filter-path" instead')
    parser.add_argument('--output-directory', default=None,
                        help='Deprecated use "output-path" instead')
    parser.add_argument('--optimizer_config', default=None,
                        help='Deprecated use "optimizer-config-path" instead')

    parser.add_argument('--config', help='Use config file to set arguments')
    return parser<|MERGE_RESOLUTION|>--- conflicted
+++ resolved
@@ -514,16 +514,14 @@
     parser.add_argument('--create-scenario-file', help='Write scenario.json to file')
     parser.add_argument('--create-trips-in-report', action='store_true',
                         help='Write a trips.csv during report mode')
-<<<<<<< HEAD
     parser.add_argument('--create-pickle-in-report', action='store_true',
                         help='Pickle current schedule and scenario during report mode')
     parser.add_argument('--load-pickle',
                         help='Load given pickle file, expects load_pickle as first mode')
-=======
+
     parser.add_argument('--optimizer-config-path', default=None,
                         help="For station_optimization an optimizer_config is needed. \
                         Input a path to an .cfg file or use the default_optimizer.cfg")
->>>>>>> 7b4bbda6
     parser.add_argument('--rotation-filter-variable', default=None,
                         choices=[None, 'include', 'exclude'],
                         help='set mode for filtering schedule rotations')
