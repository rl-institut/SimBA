import logging
import traceback
from copy import deepcopy

from simba import report, optimization, util
from simba.data_container import DataContainer
from simba.costs import calculate_costs
from simba.optimizer_util import read_config as read_optimizer_config
from simba.schedule import Schedule
from simba.station_optimization import run_optimization
from simba.trip import Trip


def simulate(args):
    """ High-level function to create and run a scenario.

    Use the parsed scenario arguments to prepare the schedule,
    run the basic simulation and different modes of SimBA.
    Returns final schedule and scenario after running all modes.

    :param args: configuration
    :type args: Namespace
    :return: final schedule and scenario
    :rtype: tuple
    """
    # The data_container stores various input data.
    data_container = create_and_fill_data_container(args)

    schedule, args = pre_simulation(args, data_container)
    scenario = schedule.run(args)
    schedule, scenario = modes_simulation(schedule, scenario, args)
    return schedule, scenario


def create_and_fill_data_container(args):
    data_container = DataContainer()
    # Add the vehicle_types from a json file
    data_container.add_vehicle_types_from_json(args.vehicle_types_path)
    # Add consumption data, which is found in the vehicle_type data
    data_container.add_consumption_data_from_vehicle_type_linked_files()
    return data_container

<<<<<<< HEAD

def pre_simulation(args, data_container: DataContainer):
    """
    Prepare simulation.
=======
def pre_simulation(args):
    """ Prepare simulation.
>>>>>>> 5d3fd4a3

    Read in files, generate consumption info, create and filter schedule.

    :param args: arguments
    :type args: Namespace
    :param data_container: data needed for simulation
    :type data_container: DataContainer
    :raises Exception: If an input file does not exist, exit the program.
    :return: schedule, args
    :rtype: simba.schedule.Schedule, Namespace
    """
    # Deepcopy args so original args do not get mutated, i.e. deleted
    args = deepcopy(args)

    # load stations file
    try:
        with open(args.electrified_stations, encoding='utf-8') as f:
            stations = util.uncomment_json_file(f)
    except FileNotFoundError:
        raise Exception(f"Path to electrified stations ({args.electrified_stations}) "
                        "does not exist. Exiting...")

    # load cost parameters
    if args.cost_parameters_file is not None:
        try:
            with open(args.cost_parameters_file, encoding='utf-8') as f:
                args.cost_parameters = util.uncomment_json_file(f)
        except FileNotFoundError:
            raise Exception(f"Path to cost parameters ({args.cost_parameters_file}) "
                            "does not exist. Exiting...")

    # Add consumption calculator to trip class
    Trip.consumption = data_container.to_consumption()

    # generate schedule from csv
    schedule = Schedule.from_csv(args.input_schedule, data_container.vehicle_types_data, stations,
                                 **vars(args))

    # filter rotations
    schedule.rotation_filter(args)

    # calculate consumption of all trips
    schedule.calculate_consumption()

    # Create soc dispatcher
    schedule.init_soc_dispatcher(args)

    # each rotation is assigned a vehicle ID
    schedule.assign_vehicles()

    return schedule, args


def modes_simulation(schedule, scenario, args):
    """ Run the mode(s) specified in config.

    Ignores unknown and "sim" modes.
    On error, create a report and continue with next mode.

    :param schedule: input schedule
    :type schedule: simba.schedule.Schedule
    :param scenario: corresponding scenario
    :type scenario: spice_ev.scenario.Scenario
    :param args: arguments
    :type args: Namespace
    :return: final schedule and scenario
    :rtype: tuple
    :raises Exception: if args.propagate_mode_errors is set, re-raises error instead of continuing
    """

    if not isinstance(args.mode, list):
        # backwards compatibility: run single mode
        args.mode = [args.mode]

    for i, mode in enumerate(args.mode):
        # scenario must be set from initial run / prior modes
        assert scenario is not None, f"Scenario became None after mode {args.mode[i-1]} (index {i})"

        if mode == "sim":
            if i > 0:
                # ignore anyway, but at least give feedback that this has no effect
                logging.info('Intermediate sim ignored')
            continue

        logging.debug("Starting mode " + mode)
        try:
            func = getattr(Mode, mode)
        except AttributeError:
            logging.error(f'Unknown mode {mode} ignored')
            continue

        try:
            schedule, scenario = func(schedule, scenario, args, i)
            logging.debug("Finished mode " + mode)
        except Exception as e:
            if args.propagate_mode_errors:
                raise
            msg = f"{e.__class__.__name__} during {mode}: {e}"
            logging.error('*'*len(msg))
            logging.error(msg)
            logging.error('*'*len(msg))
            logging.error(traceback.format_exc())
            if scenario is not None and scenario.step_i > 0:
                # generate plot of failed scenario
                args.mode = args.mode[:i] + ["ABORTED"]
                if args.output_directory is None:
                    create_results_directory(args, i+1)
                    report.generate_plots(scenario, args)
                    logging.info(f"Created plot of failed scenario in {args.results_directory}")
            # continue with other modes after error

    # all modes done
    return schedule, scenario


class Mode:
    """ Container for simulation modes.

    Each function takes a schedule, the corresponding scenario and arguments Namespace.
    Optionally, an index of the current mode in the modelist can be given.
    A function must return the updated schedule and scenario objects.
    """

    def sim(schedule, scenario, args, _i):# Noqa
        scenario = schedule.run(args)
        return schedule, scenario

    def service_optimization(schedule, scenario, args, _i):
        # find largest set of rotations that produce no negative SoC
        result = optimization.service_optimization(schedule, scenario, args)
        schedule, scenario = result['optimized']
        if scenario is None:
            logging.warning('No optimization possible (all rotations negative), reverting')
            schedule, scenario = result['original']
        return schedule, scenario

    def neg_depb_to_oppb(schedule, scenario, args, _i):
        return Mode.switch_type(schedule, scenario, args, "depb", "oppb")

    def neg_oppb_to_depb(schedule, scenario, args, _i):
        return Mode.switch_type(schedule, scenario, args, "oppb", "depb")

    def switch_type(schedule, scenario, args, from_type, to_type):
        # simple optimization: change charging type, simulate again
        # get negative rotations
        neg_rot = schedule.get_negative_rotations(scenario)
        # check which rotations are relevant and if vehicle with other charging type exists
        relevant_rotations = []
        for rot_id in neg_rot:
            if schedule.rotations[rot_id].charging_type == from_type:
                new_vehicle_type = f"{schedule.rotations[rot_id].vehicle_type}_{to_type}"
                if scenario.components.vehicle_types.get(new_vehicle_type) is not None:
                    relevant_rotations.append(rot_id)
                else:
                    logging.debug(f"Rotation {rot_id} negative and of type {from_type}, "
                                  f"but vehicle type {new_vehicle_type} does not exist.")
        if relevant_rotations:
            logging.info(
                f'Changing charging type from {from_type} to {to_type} for rotations '
                + ', '.join(sorted(relevant_rotations)))
            schedule.set_charging_type(to_type, relevant_rotations)
            # simulate again
            scenario = schedule.run(args)
            neg_rot = schedule.get_negative_rotations(scenario)
            if neg_rot:
                logging.info(f'Rotations {", ".join(neg_rot)} remain negative.')
        return schedule, scenario

    def station_optimization(schedule, scenario, args, i):
        if not args.optimizer_config:
            logging.warning("Station optimization needs an optimization config file. "
                            "Since no path was given, station optimization is skipped")
            return schedule, scenario
        conf = read_optimizer_config(args.optimizer_config)
        # Get copies of the original schedule and scenario. In case of an exception the outer
        # schedule and scenario stay intact.
        original_schedule = deepcopy(schedule)
        original_scenario = deepcopy(scenario)
        try:
            create_results_directory(args, i+1)
            return run_optimization(conf, sched=schedule, scen=scenario, args=args)
        except Exception as err:
            logging.warning('During Station optimization an error occurred {0}. '
                            'Optimization was skipped'.format(err))
            return original_schedule, original_scenario

    def remove_negative(schedule, scenario, args, _i):
        neg_rot = schedule.get_negative_rotations(scenario)
        if neg_rot:
            schedule.rotations = {
                k: v for k, v in schedule.rotations.items() if k not in neg_rot}
            logging.info('Rotations ' + ', '.join(sorted(neg_rot)) + ' removed')
            # re-run schedule
            scenario = schedule.run(args)
        else:
            logging.info('No negative rotations to remove')
        return schedule, scenario

    def split_negative_depb(schedule, scenario, args, _i):
        negative_rotations = schedule.get_negative_rotations(scenario)
        trips, depot_trips = optimization.prepare_trips(schedule, negative_rotations)
        recombined_schedule = optimization.recombination(schedule, args, trips, depot_trips)
        # re-run schedule
        scenario = recombined_schedule.run(args)
        return recombined_schedule, scenario

    def report(schedule, scenario, args, i):
        if args.output_directory is None:
            return schedule, scenario

        # create report based on all previous modes
        if args.cost_calculation:
            # cost calculation part of report
            try:
                calculate_costs(args.cost_parameters, scenario, schedule, args)
            except Exception:
                logging.warning(f"Cost calculation failed due to {traceback.print_exc()}")
                if args.propagate_mode_errors:
                    raise
        # name: always start with sim, append all prior optimization modes
        create_results_directory(args, i)
        report.generate(schedule, scenario, args)
        return schedule, scenario


def create_results_directory(args, i):
    """ Create directory for results.

    :param args: arguments
    :type args: Namespace
    :param i: iteration number of loop
    :type i: int
    """

    if args.output_directory is None:
        return

    prior_reports = sum([m.count('report') for m in args.mode[:i]])
    report_name = f"report_{prior_reports+1}"
    args.results_directory = args.output_directory.joinpath(report_name)
    args.results_directory.mkdir(parents=True, exist_ok=True)
    # save used modes in report version
    used_modes = ['sim'] + [m for m in args.mode[:i] if m not in ['sim', 'report']]
    with open(args.results_directory / "used_modes.txt", "w", encoding='utf-8') as f:
        f.write(f"Used modes in this scenario: {', '.join(used_modes)}")<|MERGE_RESOLUTION|>--- conflicted
+++ resolved
@@ -40,15 +40,10 @@
     data_container.add_consumption_data_from_vehicle_type_linked_files()
     return data_container
 
-<<<<<<< HEAD
 
 def pre_simulation(args, data_container: DataContainer):
     """
     Prepare simulation.
-=======
-def pre_simulation(args):
-    """ Prepare simulation.
->>>>>>> 5d3fd4a3
 
     Read in files, generate consumption info, create and filter schedule.
 
