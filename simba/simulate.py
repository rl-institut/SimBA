--- conflicted
+++ resolved
@@ -2,7 +2,7 @@
 import traceback
 from copy import deepcopy
 
-from simba import report, optimization, optimizer_util
+from simba import report, optimization, optimizer_util, util
 from simba.data_container import DataContainer
 from simba.costs import calculate_costs
 from simba.optimizer_util import read_config as read_optimizer_config
@@ -44,38 +44,9 @@
     :return: schedule, args
     :rtype: simba.schedule.Schedule, Namespace
     """
-<<<<<<< HEAD
-    try:
-        with open(args.vehicle_types, encoding='utf-8') as f:
-            vehicle_types = util.uncomment_json_file(f)
-            del args.vehicle_types
-    except FileNotFoundError:
-        raise Exception(f"Path to vehicle types ({args.vehicle_types}) "
-                        "does not exist. Exiting...")
-
-    # load stations file
-    try:
-        with open(args.electrified_stations, encoding='utf-8') as f:
-            stations = util.uncomment_json_file(f)
-    except FileNotFoundError:
-        raise Exception(f"Path to electrified stations ({args.electrified_stations}) "
-                        "does not exist. Exiting...")
-
-    # load cost parameters
-    if args.cost_parameters_file is not None:
-        try:
-            with open(args.cost_parameters_file, encoding='utf-8') as f:
-                args.cost_parameters = util.uncomment_json_file(f)
-        except FileNotFoundError:
-            raise Exception(f"Path to cost parameters ({args.cost_parameters_file}) "
-                            "does not exist. Exiting...")
-
-    # setup consumption calculator that can be accessed by all trips
-    Trip.consumption = Consumption(vehicle_types, args)
-=======
+
     # Deepcopy args so original args do not get mutated
     args = deepcopy(args)
->>>>>>> 4cfecc93
 
     # generate schedule from csv
     schedule = Schedule.from_datacontainer(data_container, args)
@@ -232,6 +203,7 @@
             conf = optimizer_util.OptimizerConfig().set_defaults()
         else:
             conf = read_optimizer_config(args.optimizer_config)
+            util.save_input_file(args.optimizer_config, args)
         if single_step:
             conf.early_return = True
         # Work on copies of the original schedule and scenario. In case of an exception the outer
@@ -253,7 +225,7 @@
     @staticmethod
     def station_optimization_single_step(schedule, scenario, args, i):
         """ Electrify only the station with the highest potential
-        
+
         :param schedule: Schedule
         :type schedule: simba.schedule.Schedule
         :param scenario: Scenario
@@ -262,7 +234,7 @@
         :type args: argparse.Namespace
         :param i: counter of modes for directory creation
         :return: schedule, scenario
-        
+
         """  # noqa
         return Mode._station_optimization(schedule, scenario, args, i, single_step=True)
 
