--- conflicted
+++ resolved
@@ -267,12 +267,8 @@
         if args.cost_calculation:
             # cost calculation part of report
             try:
-<<<<<<< HEAD
-                scenario.costs = calculate_costs(args.cost_parameters, scenario, schedule, args)
-=======
                 cost_parameters = schedule.data_container.cost_parameters_data
-                calculate_costs(cost_parameters, scenario, schedule, args)
->>>>>>> db6f8d2e
+                scenario.costs = calculate_costs(cost_parameters, scenario, schedule, args)
             except Exception:
                 logging.warning(f"Cost calculation failed due to {traceback.format_exc()}")
                 if args.propagate_mode_errors:
