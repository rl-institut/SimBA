--- conflicted
+++ resolved
@@ -2,18 +2,17 @@
 import datetime
 import json
 import logging
+from pathlib import Path
 import random
 import warnings
-from pathlib import Path
-from typing import Dict, Type, Iterable
 
 from spice_ev.scenario import Scenario
+import spice_ev.util as spice_ev_util
 
 import simba.rotation
 from simba import util
 from simba.data_container import DataContainer
 from simba.rotation import Rotation
-<<<<<<< HEAD
 
 
 class SocDispatcher:
@@ -40,10 +39,6 @@
             return v_socs[trip]
         except KeyError:
             return vars(self).get("default_soc_" + station_type)
-=======
-import spice_ev.util as spice_ev_util
-from spice_ev.scenario import Scenario
->>>>>>> 29642618
 
 
 class Schedule:
