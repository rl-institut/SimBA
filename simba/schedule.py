import csv
import datetime
import json
import logging
from pathlib import Path
import random
import warnings

from simba import util
from simba.rotation import Rotation
from spice_ev.scenario import Scenario
import spice_ev.util as spice_ev_util


class Schedule:

    def __init__(self, vehicle_types, stations, **kwargs):
        """Constructs Schedule object from CSV file containing all trips of schedule

        :param vehicle_types: Collection of vehicle types and their properties.
        :type vehicle_types: dict
        :param stations: electrified stations
        :type stations: dict

        :raises Exception: In case not all mandatory options are provided

        :param kwargs: Command line arguments
        :type kwargs: dict
        """

        self.stations = stations
        self.rotations = {}
        self.consumption = 0
        self.vehicle_types = vehicle_types
        self.original_rotations = None
        self.station_data = None

        # mandatory config parameters
        mandatory_options = [
            "min_recharge_deps_oppb",
            "min_recharge_deps_depb",
            "gc_power_opps",
            "gc_power_deps",
            "cs_power_opps",
            "cs_power_deps_depb",
            "cs_power_deps_oppb",
        ]
        missing = [opt for opt in mandatory_options if kwargs.get(opt) is None]
        if missing:
            raise Exception("The following arguments are required: {}".format(", ".join(missing)))
        else:
            for opt in mandatory_options:
                setattr(self, opt, kwargs.get(opt))

    @classmethod
    def from_csv(cls, path_to_csv, vehicle_types, stations, **kwargs):
        """Constructs Schedule object from CSV file containing all trips of schedule.

        :param path_to_csv: Path to csv file containing trip data
        :type path_to_csv: str
        :param vehicle_types: Collection of vehicle types and their properties.
        :type vehicle_types: dict
        :param stations: json of electrified stations
        :type stations: string
        :param kwargs: Command line arguments
        :type kwargs: dict
        :return: Returns a new instance of Schedule with all trips from csv loaded.
        :rtype: Schedule
        """

        schedule = cls(vehicle_types, stations, **kwargs)

        station_data = dict()
        station_path = kwargs.get("station_data_path")

        # find the temperature and elevation of the stations by reading the .csv file.
        # this data is stored in the schedule and passed to the trips, which use the information
        # for consumption calculation. Missing station data is handled with default values.
        if station_path is not None:
            try:
                with open(station_path, "r", encoding='utf-8') as f:
                    delim = util.get_csv_delim(station_path)
                    reader = csv.DictReader(f, delimiter=delim)
                    for row in reader:
                        station_data.update({str(row['Endhaltestelle']):
                                            {"elevation": float(row['elevation'])}})
            except FileNotFoundError or KeyError:
                warnings.warn("Warning: external csv file '{}' not found or not named properly "
                              "(Needed column names are 'Endhaltestelle' and 'elevation')".
                              format(station_path),
                              stacklevel=100)
            except ValueError:
                warnings.warn("Warning: external csv file '{}' does not contain numeric "
                              "values in the column 'elevation'. Station data is discarded.".
                              format(station_path),
                              stacklevel=100)
            schedule.station_data = station_data

        with open(path_to_csv, 'r', encoding='utf-8') as trips_file:
            trip_reader = csv.DictReader(trips_file)
            for trip in trip_reader:
                rotation_id = trip['rotation_id']
                # trip gets reference to station data and calculates height diff during trip
                # initialization. Could also get the height difference from here on
                trip["station_data"] = station_data
                if rotation_id not in schedule.rotations.keys():
                    schedule.rotations.update({
                        rotation_id: Rotation(id=rotation_id,
                                              vehicle_type=trip['vehicle_type'],
                                              schedule=schedule)})
                schedule.rotations[rotation_id].add_trip(trip)

        # set charging type for all rotations without explicitly specified charging type
        # charging type may have been set above if a trip of a rotation has a specified
        # charging type
        for rot in schedule.rotations.values():
            if rot.charging_type is None:
                rot.set_charging_type(ct=kwargs.get('preferred_charging_type', 'oppb'))

        if kwargs.get("check_rotation_consistency"):
            # check rotation expectations
            inconsistent_rotations = cls.check_consistency(schedule)
            if inconsistent_rotations:
                # write errors to file
                filepath = kwargs["output_directory"] / "inconsistent_rotations.csv"
                with open(filepath, "w", encoding='utf-8') as f:
                    for rot_id, e in inconsistent_rotations.items():
                        f.write(f"Rotation {rot_id}: {e}\n")
                        logging.error(f"Rotation {rot_id}: {e}")
                        if kwargs.get("skip_inconsistent_rotations"):
                            # remove this rotation from schedule
                            del schedule.rotations[rot_id]
        elif kwargs.get("skip_inconsistent_rotations"):
            warnings.warn("Option skip_inconsistent_rotations ignored, "
                          "as check_rotation_consistency is not set to 'true'")

        return schedule

    @classmethod
    def check_consistency(cls, schedule):
        """
        Check rotation expectations, such as
        - the rotation starts and ends at the same station
        - every trip within a rotation starts where the previous trip ended
        - trips are chronologically sorted
        - trips have positive breaks in between
        - trips have positive times between departure and arrival

        :param schedule: the schedule to check
        :type schedule: dict
        :return: inconsistent rotations. Dict of rotation ID -> error message
        :rtype: dict
        """
        inconsistent_rotations = {}
        for rot_id, rotation in schedule.rotations.items():
            # iterate over trips, looking for initial and final stations
            prev_trip = None
            try:
                for trip in rotation.trips:
                    # positive duration for a trip
                    assert trip.arrival_time >= trip.departure_time, "Trip time is negative"
                    if not prev_trip:
                        prev_trip = trip
                        continue
                    # positive break time in between trips
                    assert trip.departure_time >= prev_trip.arrival_time, "Break time is negative"
                    assert trip.departure_name == prev_trip.arrival_name, "Trips are not sequential"

                    prev_trip = trip

                rot_departure_trip = list(rotation.trips)[0]
                rot_arrival_trip = list(rotation.trips)[-1]
                dep_name = rot_departure_trip.departure_name
                arr_name = rot_arrival_trip.arrival_name
                assert dep_name == arr_name, "Start and end of rotation differ"

                error = "Rotation data differs from trips data"
                assert dep_name == rotation.departure_name, error
                assert arr_name == rotation.arrival_name, error
                assert rot_arrival_trip.arrival_time == rotation.arrival_time, error
                assert rot_departure_trip.departure_time == rotation.departure_time, error
            except AssertionError as e:
                # some assumption is violated
                # save error text
                inconsistent_rotations[rot_id] = str(e)
        return inconsistent_rotations

    def run(self, args):
        # each rotation is assigned a vehicle ID
        self.assign_vehicles()

        scenario = self.generate_scenario(args)

        logging.info("Running SpiceEV...")
        with warnings.catch_warnings():
            if logging.root.level > logging.DEBUG:
                warnings.simplefilter('ignore', UserWarning)
            scenario.run('distributed', vars(args).copy())
        assert scenario.step_i == scenario.n_intervals, \
            'SpiceEV simulation aborted, see above for details'
        return scenario

    def set_charging_type(self, ct, rotation_ids=None):
        """ Change charging type of either all or specified rotations. Adjust minimum standing time
        at depot after completion of rotation.

        :param ct: Choose this charging type wheneever possible. Either 'depb' or 'oppb'.
        :type ct: str
        :param rotation_ids: IDs of rotations for which to set charging type. If None set charging
                            charging type for all rotations.
        :type rotation_ids: list
        """

        assert ct in ["oppb", "depb"], f"Invalid charging type: {ct}"

        for id, rot in self.rotations.items():
            if rotation_ids is None or id in rotation_ids:
                rot.set_charging_type(ct)

    def assign_vehicles(self):
        """ Assign vehicle IDs to rotations. A FIFO approach is used.
            For every rotation it is checked whether vehicles with matching type are idle, in which
            case the one with longest standing time since last rotation is used.
            If no vehicle is available a new vehicle ID is generated.
        """
        rotations_in_progress = []
        idle_vehicles = []
        # count number of vehicles per type
        # used for unique vehicle id e.g. vehicletype_chargingtype_id
        vehicle_type_counts = {f'{vehicle_type}_{charging_type}': 0
                               for vehicle_type, charging_types in self.vehicle_types.items()
                               for charging_type in charging_types.keys()}

        rotations = sorted(self.rotations.values(), key=lambda rot: rot.departure_time)

        for rot in rotations:
            # find vehicles that have completed rotation and stood for a minimum standing time
            # mark those vehicle as idle
            while rotations_in_progress:
                # calculate min_standing_time deps
                r = rotations_in_progress.pop(0)
                if rot.departure_time > r.earliest_departure_next_rot:
                    idle_vehicles.append((r.vehicle_id, r.arrival_name))
                else:
                    rotations_in_progress.insert(0, r)
                    break

            # find idle vehicle for rotation if exists
            # else generate new vehicle id
            vt_ct = f"{rot.vehicle_type}_{rot.charging_type}"
            for item in idle_vehicles:
                id, deps = item
                if vt_ct in id and deps == rot.departure_name:
                    rot.vehicle_id = id
                    idle_vehicles.remove(item)
                    break
            else:
                # no vehicle available for dispatch, generate new one
                vehicle_type_counts[vt_ct] += 1
                rot.vehicle_id = f"{vt_ct}_{vehicle_type_counts[vt_ct]}"

            # keep list of rotations in progress sorted
            i = 0
            for i, r in enumerate(rotations_in_progress):
                # go through rotations in order, stop at same or higher departure
                if r.earliest_departure_next_rot >= rot.earliest_departure_next_rot:
                    break
            else:
                # highest departure, insert at
                i = i + 1
            # insert at calculated index
            rotations_in_progress.insert(i, rot)

        # update vehicle ID for nice natural sorting
        for rot in rotations:
            # get old vehicle id (vehicle type + charging type, sequential number)
            vt_ct, old_num = rot.vehicle_id.rsplit('_', 1)
            # how many vehicles of this type?
            vt_cnt = vehicle_type_counts[vt_ct]
            # easy log10 to get max needed number of digits
            digits = len(str(vt_cnt))
            # how many digits have to be added for this vehicle ID?
            missing = digits - len(str(old_num))
            # assign new zero-padded ID (all of same vehicle type have same length)
            rot.vehicle_id = f"{vt_ct}_{'0'*missing}{old_num}"

        self.vehicle_type_counts = vehicle_type_counts

    def calculate_consumption(self):
        """ Computes consumption for all trips of all rotations.
            Depends on vehicle type only, not on charging type.

        :return: Total consumption for entire schedule [kWh]
        :rtype: float
        """
        self.consumption = 0
        for rot in self.rotations.values():
            self.consumption += rot.calculate_consumption()

        return self.consumption

    def get_departure_of_first_trip(self):
        """ Finds earliest departure time among all rotations.

        :return: Date and time of earliest departure of schedule. None if rotations are empty.
        :rtype: datetime.datetime
        """
        if not self.rotations:
            return None
        sorted_rotations = sorted(self.rotations.values(), key=lambda rot: rot.departure_time)
        return sorted_rotations[0].departure_time

    def get_arrival_of_last_trip(self):
        """Finds latest arrival time among all rotations.

        :return: Date and time of latest arrival of schedule. None if rotations are empty.
        :rtype: datetime.datetime
        """
        if not self.rotations:
            return None
        sorted_rotations = sorted(self.rotations.values(), key=lambda rot: rot.arrival_time)
        return sorted_rotations[-1].arrival_time

    def get_common_stations(self, only_opps=True):
        """
        for each rotation key, return set of rotations
            that share a station during any trip (with time info)
        :param only_opps: only search for opps stations
        :type only_opps: boolean
        :return: dictionary of rotations
        """

        # rot -> stations with timings
        rotations = {}
        for rot_key, rotation in self.rotations.items():
            rotations[rot_key] = {}
            for t in rotation.trips:
                arr_station = self.stations.get(t.arrival_name)
                if not only_opps or arr_station is not None and arr_station["type"] == "opps":
                    # dependent station: add to rotation with arrival time
                    if t.arrival_name in rotations[rot_key]:
                        rotations[rot_key][t.arrival_name].append([t.arrival_time, None])
                    else:
                        rotations[rot_key][t.arrival_name] = [[t.arrival_time, None]]
                if t.departure_name in rotations[rot_key]:
                    rotations[rot_key][t.departure_name][-1][1] = t.departure_time

        # check stations for overlaps
        rot_set = {}
        for rot_key, stations in rotations.items():
            rot_set[rot_key] = {}
            for r, alt_stations in rotations.items():
                if rot_key == r:
                    continue
                for station_name, times in stations.items():
                    if station_name in alt_stations:
                        # both at same station. Check for same time
                        for t in times:
                            for alt_t in alt_stations[station_name]:
                                if t[1] is None or alt_t[1] is None:
                                    # no departure: ignore
                                    continue
                                if max(t[0], alt_t[0]) < min(t[1], alt_t[1]):
                                    # overlap
                                    rot_set[rot_key][r] = min(t[0], alt_t[0])
                                    break
                            if r in rot_set[rot_key]:
                                break
        return rot_set

    def get_negative_rotations(self, scenario):
        """
        Get rotations with negative soc from SpiceEV outputs

        :param scenario: Simulation scenario containing simulation results
                         including the SoC of all vehicles over time
        :type scenario: spice_ev.Scenario
        :return: list of negative rotation_id's
        :rtype: list
        """

        # get dict of vehicles with negative SOCs
        try:
            negative_vehicles = scenario.negative_soc_tracker
        except AttributeError:
            return []
        # get matching rotations
        negative_rotations = set()
        for v_id, times in negative_vehicles.items():
            for t_str in times:
                time = datetime.datetime.fromisoformat(t_str)
                # filter rotations by vehicle ID
                rides = {k: v for k, v in self.rotations.items() if v.vehicle_id == v_id}
                # sort rotations by departure time
                rides = sorted(rides.items(), key=lambda r: r[1].departure_time)
                # find rotation before negative arrival
                last_rot_id = None
                for k, v in rides:
                    if v.departure_time >= time:
                        # departure after negative arrival found: stop search
                        break
                    last_rot_id = k
                # end of iteration (next departure found / end of list): add last rotation ID
                if last_rot_id is not None:
                    negative_rotations.add(last_rot_id)

        return list(negative_rotations)

    def rotation_filter(self, args, rf_list=[]):
        """Edits rotations according to args.rotation_filter_variable.

        :param args: used arguments are rotation_filter, path to rotation ids,
                     and rotation_filter_variable that sets mode (options: include, exclude)
        :type args: argparse.Namespace
        :param rf_list: rotation filter list with strings of rotation ids (default is None)
        :type rf_list: list
        """
        if args.rotation_filter_variable is None:
            # filtering disabled
            return
        # cast rotations in filter to string
        rf_list = [str(i) for i in rf_list]

        if args.rotation_filter is None and not rf_list:
            warnings.warn("Rotation filter variable is enabled but file and list are not used.")
            return

        if args.rotation_filter:
            # read out rotations from file (one rotation ID per line)
            try:
                with open(args.rotation_filter, encoding='utf-8') as f:
                    for line in f:
                        rf_list.append(line.strip())
            except FileNotFoundError:
                warnings.warn(f"Path to rotation filter {args.rotation_filter} is invalid.")
                # no file, no change
                return
        # filter out rotations in self.rotations
        if args.rotation_filter_variable == "exclude":
            self.rotations = {k: v for k, v in self.rotations.items() if k not in rf_list}
        elif args.rotation_filter_variable == "include":
            self.rotations = {k: v for k, v in self.rotations.items() if k in rf_list}

    def generate_scenario(self, args):
        """ Generate scenario.json for SpiceEV

        :param args: Command line arguments and/or arguments from config file.
        :type args: argparse.Namespace
        :return: A SpiceEV Scenario instance that can be run and also collects all
                 simulation outputs.
        :rtype:  SpiceEV.Scenario
        """

        interval = datetime.timedelta(minutes=args.interval)

        vehicles = {}
        batteries = {}
        photovoltaics = {}
        charging_stations = {}
        grid_connectors = {}
        events = {
            "grid_operator_signals": [],
            "fixed_load": {},
            "local_generation": {},
            "vehicle_events": []
        }

        # define start and stop times
        if self.rotations:
            start_simulation = self.get_departure_of_first_trip()
            start_simulation -= datetime.timedelta(minutes=args.signal_time_dif)
            stop_simulation = self.get_arrival_of_last_trip() + interval
            if args.days is not None:
                stop_simulation = min(
                    stop_simulation, start_simulation + datetime.timedelta(days=args.days))
        else:
            # no rotations to base times off: use any datetime
            start_simulation = datetime.datetime.fromtimestamp(0)
            stop_simulation = datetime.datetime.fromtimestamp(0)

        daily = datetime.timedelta(days=1)
        # read in time windows file
        time_windows = None
        if vars(args).get('time_windows'):
            time_windows_path = Path(args.time_windows)
            if time_windows_path.exists():
                with time_windows_path.open('r', encoding='utf-8') as f:
                    time_windows = util.uncomment_json_file(f)
                # convert time window strings to date/times
                for grid_operator, grid_operator_seasons in time_windows.items():
                    for season, info in grid_operator_seasons.items():
                        info["start"] = datetime.date.fromisoformat(info["start"])
                        info["end"] = datetime.date.fromisoformat(info["end"])
                        for level, windows in info.get("windows", {}).items():
                            info["windows"][level] = [
                                (datetime.time.fromisoformat(t[0]),
                                 datetime.time.fromisoformat(t[1]))
                                for t in windows]
                        time_windows[grid_operator][season] = info
                logging.debug("time windows read: " + str(time_windows))
            else:
                warnings.warn(f"Time windows file {args.time_windows} does not exist")

        # add vehicle events
        for vehicle_id in sorted({rot.vehicle_id for rot in self.rotations.values()}):
            # filter all rides for that bus
            vehicle_rotations = {k: v for k, v in self.rotations.items()
                                 if v.vehicle_id == vehicle_id}
            # get sorted list of all trips for current vehicle
            # sort rotations by time leveraging the fact that the
            # list of trips per rotation is always sorted
            vehicle_rotations = {k: v for k, v in sorted(
                vehicle_rotations.items(), key=lambda x: x[1].departure_time)}
            vehicle_trips = [t for rot in vehicle_rotations.values() for t in rot.trips]

            for i, trip in enumerate(vehicle_trips):
                # don't generate events that start after simulation has stopped
                if trip.departure_time >= stop_simulation:
                    break

                cs_name = f"{vehicle_id}_{trip.arrival_name}"
                gc_name = trip.arrival_name

                # departure time of next trip for standing time calculation
                try:
                    next_departure_time = vehicle_trips[i+1].departure_time
                except IndexError:
                    # last trip
                    next_departure_time = trip.arrival_time + datetime.timedelta(hours=8)

                # get current station if electrified
                connected_charging_station = None
                desired_soc = 0
                try:
                    # assume electrified station
                    station = self.stations[gc_name]
                    station_type = station["type"]
                    if station_type == 'opps' and trip.rotation.charging_type == 'depb':
                        # a depot bus cannot charge at an opp station
                        station_type = None
                    else:
                        # get desired soc by station type
                        desired_soc = vars(args).get("desired_soc_" + station_type)
                except KeyError:
                    # non-electrified station
                    station_type = None

                # get buffer time from user configuration
                # buffer_time is an abstraction of delays like docking procedures and
                # is added to the planned arrival time
                # ignore buffer time for end of last trip to make sure vehicles arrive
                # before simulation ends
                if i < len(vehicle_trips) - 1:
                    buffer_time = util.get_buffer_time(trip=trip,
                                                       default=args.default_buffer_time_opps)
                else:
                    buffer_time = 0
                # arrival event must occur no later than next departure and
                # one step before simulation terminates for arrival event to be taken into account
                arrival_time = min(trip.arrival_time + datetime.timedelta(minutes=buffer_time),
                                   next_departure_time)

                # total minutes spend at station
                standing_time = (next_departure_time - arrival_time).total_seconds() / 60

                # connect to charging station
                # generate gc and cs if they dont exist
                if station_type is not None and standing_time >= args.min_charging_time:
                    # vehicle connects to charging station
                    connected_charging_station = f"{cs_name}_{station_type}"
                    # create charging station and grid connector if necessary
                    if cs_name not in charging_stations:
                        # get CS and GC power from stations file,
                        # default back to input arguments from config
                        # trip type only relevant to depot stations
                        trip_type = trip.rotation.charging_type
                        trip_type = '_' + trip_type if station_type == "deps" else ""
                        cs_power_type = f"cs_power_{station_type}{trip_type}"
                        cs_power = station.get(cs_power_type, vars(args)[cs_power_type])
                        gc_power = station.get("gc_power", vars(args)[f"gc_power_{station_type}"])
                        # add one charging station for each bus at bus station
                        charging_stations[connected_charging_station] = {
                            "type": station_type,
                            "max_power": cs_power,
                            "min_power": 0.1 * cs_power,
                            "parent": gc_name
                        }
                    if gc_name not in grid_connectors:
                        # add one grid connector for each bus station
                        voltage_level = station.get('voltage_level', args.default_voltage_level)
                        grid_operator = station.get("grid_operator", "default_grid_operator")
                        grid_connectors[gc_name] = {
                            "max_power": gc_power,
                            "cost": {"type": "fixed", "value": 0.3},
                            "number_cs": station["n_charging_stations"],
                            "grid_operator": grid_operator,
                            "voltage_level": voltage_level,
                        }
                        # check for stationary battery
                        battery = station.get("battery")
                        if battery is not None:
                            # add stationary battery at this station/GC
                            battery["parent"] = gc_name
                            batteries[f"{gc_name} storage"] = battery

                        # add feed-in name and power at grid connector if exists
                        local_generation = station.get("energy_feed_in")
                        if local_generation:
                            local_generation = update_csv_file_info(local_generation, gc_name)
                            events["local_generation"][gc_name + " feed-in"] = local_generation
                            # add PV component
                            photovoltaics[gc_name] = {
                                "parent": gc_name,
                                "nominal_power": local_generation.get("nominal_power", 0)
                            }

                        # add external load if exists
                        fixed_load = station.get("external_load")
                        if fixed_load:
                            fixed_load = update_csv_file_info(fixed_load, gc_name)
                            events["fixed_load"][gc_name + " ext. load"] = fixed_load

                        # temporary lowering of grid connector max power during peak load windows
                        if time_windows is not None:
                            # get relevant peak load windows
                            windows = time_windows.get(grid_operator)
                            reduced_power = station.get(
                                'peak_load_window_power',
                                vars(args).get('peak_load_window_power_' + station_type))
                            events["grid_operator_signals"] += generate_time_window_event_list(
                                windows, gc_name, voltage_level, (gc_power, reduced_power),
                                (start_simulation, stop_simulation, interval))

                # initial condition of vehicle
                if i == 0:
                    vehicles[vehicle_id] = {
                        "connected_charging_station": None,
                        "estimated_time_of_departure": trip.departure_time.isoformat(),
                        "desired_soc": None,
                        "soc": args.desired_soc_deps,
                        "vehicle_type":
                            f"{trip.rotation.vehicle_type}_{trip.rotation.charging_type}"
                    }

                # create departure event
                events["vehicle_events"].append({
                    "signal_time": (trip.departure_time
                                    - datetime.timedelta(minutes=args.signal_time_dif)
                                    ).isoformat(),
                    "start_time": trip.departure_time.isoformat(),
                    "vehicle_id": vehicle_id,
                    "event_type": "departure",
                    "update": {
                        "estimated_time_of_arrival": arrival_time.isoformat()
                    }
                })
                assert trip.delta_soc is not None, (
                    "Trip delta_soc is None. Did you forget to calculate consumption?")

                # create arrival event
                events["vehicle_events"].append({
                    "signal_time": (arrival_time
                                    - datetime.timedelta(minutes=args.signal_time_dif)
                                    ).isoformat(),
                    "start_time": arrival_time.isoformat(),
                    "vehicle_id": vehicle_id,
                    "event_type": "arrival",
                    "update": {
                        "connected_charging_station": connected_charging_station,
                        "estimated_time_of_departure": next_departure_time.isoformat(),
                        "soc_delta": trip.delta_soc,
                        "desired_soc": desired_soc
                    }
                })

        # ######## END OF VEHICLE EVENTS ########## #

        # price events
        if args.include_price_csv:
            # SpiceEV's include_price_csv supports only one grid connector
            # declare price input files for each station in electrified stations instead
            logging.warning("Unsupported SpiceEV option: include_price_csv. Use at your own risk!")
        random.seed(args.seed)
        for gc_name in grid_connectors.keys():
            price_csv = self.stations[gc_name].get("price_csv")
            if price_csv is None:
                # generate pseudo-random price events
                events["grid_operator_signals"] += generate_random_price_list(
                    gc_name, start_simulation, stop_simulation)
            else:
                # read prices from CSV, convert to events
                prices = get_price_list_from_csv(price_csv)
                events["grid_operator_signals"] += generate_event_list_from_prices(
                    prices, gc_name, start_simulation, stop_simulation,
                    price_csv.get('start_time'), price_csv.get('step_duration_s'))

        # reformat vehicle types for SpiceEV
        vehicle_types_spiceev = {
            f'{vehicle_type}_{charging_type}': body
            for vehicle_type, subtypes in self.vehicle_types.items()
            for charging_type, body in subtypes.items()
        }

        # create final dict
        self.scenario = {
            "scenario": {
                "start_time": start_simulation.isoformat(),
                "interval": interval.days * 24 * 60 + interval.seconds // 60,
                "n_intervals": (stop_simulation - start_simulation) // interval
            },
            "components": {
                "vehicle_types": vehicle_types_spiceev,
                "vehicles": vehicles,
                "grid_connectors": grid_connectors,
                "charging_stations": charging_stations,
                "batteries": batteries,
                "photovoltaics": photovoltaics,
            },
            "events": events
        }
        if vars(args).get("create_scenario_file"):
            p = args.output_directory_input / args.create_scenario_file
            with p.open('w', encoding='utf-8') as f:
                json.dump(self.scenario, f, indent=2)
        return Scenario(self.scenario, Path())


<<<<<<< HEAD
def update_csv_file_info(file_info, gc_name):
    """
    add infos to csv information dictionary from electrified station

    - set grid_connector_id
    - update csv_file path
    - set start_time and step_duration_s from CSV information if not given
    :param file_info: csv information from electrified station
    :type file_info: dict
    :param gc_name: station name
    :type gc_name: string
    :return: updated file_info
    :rtype: dict
    """
    file_path = Path(file_info["csv_file"])
    start_time = file_info.get("start_time")
    if not file_path.exists():
        warnings.warn("csv file '{}' does not exist".format(file_info))
    elif start_time is None:
        # start_time is optional (read from first line), but file must exist
        with file_path.open('r', encoding='utf-8') as f:
            # skip header
            f.readline()
            # start timestep in first column, second row
            row = f.readline()
            ts = row.split(',')[0]
            start_time = spice_ev_util.datetime_from_isoformat(ts)
            # force timezone-unaware (like all SimBA datetimes)
            start_time = start_time.replace(tzinfo=None)
            # read next timestep to get interval length
            row = f.readline()
            ts = row.split(',')[0]
            time = spice_ev_util.datetime_from_isoformat(ts)
            time = time.replace(tzinfo=None)
            csv_interval = (time - start_time).total_seconds()
        file_info["start_time"] = start_time.isoformat()
        file_info["step_duration_s"] = round(csv_interval)

    file_info["grid_connector_id"] = gc_name
    file_info["csv_file"] = str(file_path)
    return file_info


def generate_time_window_event_list(time_windows, gc_name, voltage_level, power_levels, time_info):
    """
    generate grid operator signals to lower station power during peak load windows

    :param time_windows: grid operator time window information
    :type time_windows: dict
    :param gc_name: station name
    :type gc_name: string
    :param voltage_level: station voltage level
    :type voltage_level: string
    :param power_levels: (normal power, reduced power)
    :type power_levels: tuple
    :param time_info: (start of simulation, end of simulation, interval)
    :type time_info: triple
    :return: grid operator signals
    :rtype: list
    """
    if time_windows is None:
        warnings.warn(f'{gc_name}: grid operator not in time windows')
        return []
    logging.debug(f"{gc_name} time windows: {time_windows}")

    # check reduced power
    # if higher than normal max power, don't generate events
    if power_levels[1] > power_levels[0]:
        warnings.warn(f"{gc_name}: maximum power is not reduced during peak load windows")
        return []

    events = []
    in_window = False
    day = datetime.timedelta(days=1)
    start_simulation, stop_simulation, interval = time_info
    # can't directly iterate over datetimes:
    # get number of simulation timesteps (round up)
    n_intervals = -((start_simulation - stop_simulation) // interval)
    for t_idx in range(n_intervals):
        time = start_simulation + t_idx * interval
        cur_window = spice_ev_util.datetime_within_time_window(time, time_windows, voltage_level)
        if cur_window ^ in_window:
            # window change: generate event
            events.append({
                # known one day in advance
                "signal_time": (time - day).isoformat(),
                "start_time": time.isoformat(),
                "grid_connector_id": gc_name,
                "max_power": power_levels[cur_window],
            })
            in_window = cur_window
=======
def generate_random_price_list(gc_name, start_simulation, stop_simulation):
    """
    generate random price events

    :param gc_name: grid connector ID
    :type gc_name: string
    :param start_simulation: start of simulation
    :type start_simulation: datetime
    :param stop_simulation: end of simulation
    :type stop_simulation: datetime
    :return: newly generated grid operator signals
    :rtype: list
    """
    day = datetime.timedelta(days=1)
    events = []
    now = start_simulation - day
    while now < stop_simulation + 2 * day:
        now += day
        # generate prices for the day
        if now < stop_simulation:
            morning = now + datetime.timedelta(hours=6)
            evening_by_month = now + datetime.timedelta(
                hours=22 - abs(6 - now.month))
            events += [{
                # day (6 to evening): 15ct
                "signal_time": max(start_simulation, now - day).isoformat(),
                "grid_connector_id": gc_name,
                "start_time": morning.isoformat(),
                "cost": {
                    "type": "fixed",
                    "value": 0.15 + random.gauss(0, 0.05)
                }
            }, {
                # night (evening to 6 ): 5ct
                "signal_time": max(start_simulation, now - day).isoformat(),
                "grid_connector_id": gc_name,
                "start_time": evening_by_month.isoformat(),
                "cost": {
                    "type": "fixed",
                    "value": 0.05 + random.gauss(0, 0.03)
                }
            }]
    return events


def get_price_list_from_csv(price_csv_dict):
    """
    read out price csv

    :param price_csv_dict: price CSV info
    :type price_csv_dict: dict
    :return: price timestamp (if in first column of CSV) and values
    :rtype: list of tuples
    """
    csv_path = Path(price_csv_dict["csv_file"])
    if not csv_path.exists():
        logging.error(f"price csv file {csv_path} does not exist, skipping price generation")
        return []

    prices = []
    column = price_csv_dict.get("column")
    factor = price_csv_dict.get("factor", 1)
    with csv_path.open('r', newline='', encoding='utf-8') as csvfile:
        reader = csv.DictReader(csvfile, delimiter=',', quotechar='"')
        for idx, row in enumerate(reader):
            row_values = list(row.values())
            # read value from given column or last column
            value_str = row[column] if column else row_values[-1]
            value = float(value_str) * factor
            # add entry: first cell (may contain datetime), value
            prices.append((row_values[0], value))
    return prices


def generate_event_list_from_prices(
        prices, gc_name, start_simulation, stop_simulation,
        start_events=None, price_interval_s=None):
    """
    generate grid operator signals from price list

    :param prices: price timestamp and values
    :type prices: list of tuples
    :param gc_name: grid connector ID
    :type gc_name: string
    :param start_simulation: start of simulation
    :type start_simulation: datetime.datetime
    :param stop_simulation: end of simulation
    :type stop_simulation: datetime.datetime
    :param start_events: timestamp of first event in list (optional). Read from list if not given
    :type start_events: string (ISO-format)
    :param price_interval_s: interval between list entries in seconds (only with start_events)
    :type price_interval_s: number
    :return: grid operator signals
    :rtype: list
    """
    if start_events is None:
        assert price_interval_s is None, (
            f"{gc_name} price CSV: must have start_time if price_interval is given")
        logging.debug(f"{gc_name} price CSV: using timestamps from file")
    else:
        start_events = spice_ev_util.datetime_from_isoformat(start_events)
        price_interval = datetime.timedelta(seconds=price_interval_s)

    day = datetime.timedelta(days=1)
    event = None
    events = []
    stop = None

    for idx, price in enumerate(prices):
        if price_interval_s is None:
            # default: use CSV timestamps in first column
            event_time = spice_ev_util.datetime_from_isoformat(price[0])
            if start_events is None:
                # keep track of first event time
                start_events = event_time
        else:
            # compute event timestamp from given arguments
            event_time = idx * price_interval + start_events
        if stop is None or stop < event_time:
            # keep track of last event time
            stop = event_time
        if event_time > stop_simulation:
            # don't generate prices after stop of scenario
            break
        if event_time >= start_simulation and len(events) == 0 and event is not None:
            # first event within scenario time, but there were events before: add prior event
            events.append(event)
        # price events known one day in advance
        signal_time = event_time - day
        # read value from given column or last column
        event = {
            "start_time": event_time.isoformat(),
            "signal_time": signal_time.isoformat(),
            "grid_connector_id": gc_name,
            "cost": {"type": "fixed", "value": price[1]},
        }
        if event_time >= start_simulation:
            # event within scenario time: add to list
            events.append(event)
    # post check: events before scenario start?
    if len(events) == 0 and event is not None:
        # prior events: add last
        events.append(event)

    if events:
        # check if CSV timestamps cover simulation time
        if start_events > start_simulation or stop < stop_simulation:
            logging.info(f"{gc_name} price csv does not cover simulation time")
>>>>>>> 80c7a0dd
    return events<|MERGE_RESOLUTION|>--- conflicted
+++ resolved
@@ -478,7 +478,6 @@
             start_simulation = datetime.datetime.fromtimestamp(0)
             stop_simulation = datetime.datetime.fromtimestamp(0)
 
-        daily = datetime.timedelta(days=1)
         # read in time windows file
         time_windows = None
         if vars(args).get('time_windows'):
@@ -725,7 +724,6 @@
         return Scenario(self.scenario, Path())
 
 
-<<<<<<< HEAD
 def update_csv_file_info(file_info, gc_name):
     """
     add infos to csv information dictionary from electrified station
@@ -817,7 +815,9 @@
                 "max_power": power_levels[cur_window],
             })
             in_window = cur_window
-=======
+    return events
+
+
 def generate_random_price_list(gc_name, start_simulation, stop_simulation):
     """
     generate random price events
@@ -966,5 +966,4 @@
         # check if CSV timestamps cover simulation time
         if start_events > start_simulation or stop < stop_simulation:
             logging.info(f"{gc_name} price csv does not cover simulation time")
->>>>>>> 80c7a0dd
     return events