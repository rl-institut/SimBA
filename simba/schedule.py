--- conflicted
+++ resolved
@@ -1097,12 +1097,8 @@
                     gc_name, start_simulation, stop_simulation)
             else:
                 # read prices from CSV, convert to events
-<<<<<<< HEAD
                 prices = get_price_list_from_csv(price_csv, gc_name)
-=======
-                prices = get_price_list_from_csv(price_csv)
                 util.save_input_file(price_csv["csv_file"], args)
->>>>>>> 96e0779e
                 events["grid_operator_signals"] += generate_event_list_from_prices(
                     prices, gc_name, start_simulation, stop_simulation,
                     price_csv.get('start_time'), price_csv.get('step_duration_s'))
@@ -1122,13 +1118,8 @@
         self.scenario = {
             "scenario": {
                 "start_time": start_simulation.isoformat(),
-<<<<<<< HEAD
-                "stop_time": stop_simulation.isoformat(),
                 "interval": interval.total_seconds() // 60,
-=======
-                "interval": interval.days * 24 * 60 + interval.seconds // 60,
                 "n_intervals": ceil((stop_simulation-start_simulation) / interval)
->>>>>>> 96e0779e
             },
             "components": {
                 "vehicle_types": vehicle_types_spiceev,
