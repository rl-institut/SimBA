--- conflicted
+++ resolved
@@ -467,12 +467,8 @@
     ax.yaxis.grid(True)
     ax.set_title('Distribution of rotation length per vehicle type')
     ax.legend()
-<<<<<<< HEAD
-    plt.savefig(extended_plots_path / "distribution_bustypes_route_rotations", dpi=300)
-=======
     plt.tight_layout()
-    plt.savefig(extended_plots_path / "distribution_distance.png")
->>>>>>> b14045d3
+    plt.savefig(extended_plots_path / "distribution_distance.png", dpi=300)
     plt.close()
 
 
@@ -501,12 +497,8 @@
     ax.yaxis.grid(True)
     ax.set_title('Distribution of energy consumption of rotations per vehicle type')
     ax.legend()
-<<<<<<< HEAD
-    plt.savefig(extended_plots_path / "distribution_bustypes_consumption_rotations", dpi=300)
-=======
     plt.tight_layout()
-    plt.savefig(extended_plots_path / "distribution_consumption")
->>>>>>> b14045d3
+    plt.savefig(extended_plots_path / "distribution_consumption", dpi=300)
     plt.close()
 
 
@@ -560,13 +552,8 @@
     ax.yaxis.grid(True)
     ax.yaxis.get_major_locator().set_params(integer=True)
     ax.legend(["successful rotations", "negative rotations"])
-<<<<<<< HEAD
-    ax.set_title("Distribution of opportunity and depot charging")
+    ax.set_title("Feasibility of rotations per charging type")
     plt.savefig(extended_plots_path / "charge_types", dpi=300)
-=======
-    ax.set_title("Feasibility of rotations per charging type")
-    plt.savefig(extended_plots_path / "charge_types")
->>>>>>> b14045d3
     plt.close()
 
 
@@ -646,13 +633,8 @@
         # xaxis are datetime strings
         ax.set_xlim(time_values[0], time_values[-1])
         # ax.tick_params(axis='x', rotation=30)
-
-<<<<<<< HEAD
-        plt.savefig(extended_plots_path / f"{sanitize(gc)}_power_time_overview.png", dpi=300)
-=======
         plt.tight_layout()
-        plt.savefig(extended_plots_path / f"{sanitize(gc)}_power_overview.png")
->>>>>>> b14045d3
+        plt.savefig(extended_plots_path / f"{sanitize(gc)}_power_overview.png", dpi=300)
         plt.close(fig)
 
 
@@ -852,10 +834,6 @@
     ax.yaxis.get_major_locator().set_params(integer=True)
     plt.grid(axis="y")
     plt.title("Active Rotations")
-<<<<<<< HEAD
+    plt.tight_layout()
     plt.savefig(extended_plots_path / "active_rotations", dpi=300)
-=======
-    plt.tight_layout()
-    plt.savefig(extended_plots_path / "active_rotations")
->>>>>>> b14045d3
     plt.close()