--- conflicted
+++ resolved
@@ -8,8 +8,6 @@
 from spice_ev.report import aggregate_global_results, plot, generate_reports
 
 
-<<<<<<< HEAD
-=======
 def open_for_csv(filepath):
     """ Create a file handle to write to.
 
@@ -130,9 +128,8 @@
         plt.show()
     # revert logging override
     logging.disable(logging.NOTSET)
-
-
->>>>>>> 5d3fd4a3
+    
+    
 def generate(schedule, scenario, args):
     """ Generates all output files/ plots and saves them in the output directory.
 
@@ -238,19 +235,6 @@
             "Omit parameter <days> to simulate entire schedule.")
 
     if rotation_infos:
-<<<<<<< HEAD
-        with open(args.output_directory / "rotation_socs.csv", "w", newline='') as f:
-            csv_writer = csv.writer(f)
-            # order rotations naturally
-            rotations = sorted(rotation_socs.keys(), key=lambda k: int(k))
-            csv_writer.writerow(["time"] + rotations)
-            for i in range(scenario.n_intervals):
-                t = sim_start_time + i * scenario.interval
-                socs = [str(rotation_socs[k][i]) for k in rotations]
-                csv_writer.writerow([str(t)] + socs)
-
-        with open(args.output_directory / "rotation_summary.csv", "w", newline='') as f:
-=======
         try:
             # order rotations naturally
             rotations = sorted(rotation_socs.keys(), key=lambda k: int(k))
@@ -266,27 +250,26 @@
                   propagate_errors=args.propagate_mode_errors)
 
         with open_for_csv(args.results_directory / "rotation_summary.csv") as f:
->>>>>>> 5d3fd4a3
             csv_writer = csv.DictWriter(f, list(rotation_infos[0].keys()))
             csv_writer.writeheader()
             csv_writer.writerows(rotation_infos)
 
     # summary of used vehicle types and all costs
     if args.cost_calculation:
-<<<<<<< HEAD
-        with open(args.output_directory / "summary_vehicles_costs.csv", "w", newline='') as f:
-            csv_writer = csv.writer(f)
-            csv_writer.writerow(["parameter", "value", "unit"])
-            for key, value in schedule.vehicle_type_counts.items():
-                if value > 0:
-                    csv_writer.writerow([key, value, "vehicles"])
-            for key, value in scenario.costs.items():
-                if "annual" in key:
-                    csv_writer.writerow([key, round(value, 2), "€/year"])
-                else:
-                    csv_writer.writerow([key, round(value, 2), "€"])
-
-    logging.info(f"Plots and output files saved in {args.output_directory}")
+      logging.info(f"Plots and output files saved in {args.output_directory}")
+
+      file_path = args.results_directory / "summary_vehicles_costs.csv"
+          csv_report = None
+          try:
+              csv_report = scenario.costs.to_csv_lists()
+          except Exception as e:
+              logging.warning(f"Generating the cost calculation to {file_path} calculation failed "
+                              f"due to {str(e)}")
+              if args.propagate_mode_errors:
+                  raise
+          write_csv(csv_report, file_path, propagate_errors=args.propagate_mode_errors)
+
+      logging.info(f"Plots and output files saved in {args.results_directory}")
 
 
 def generate_gc_power_overview_timeseries(scenario, args):
@@ -528,19 +511,6 @@
         gc = gc.replace("/", "").replace(".", "")
         plt.savefig(args.output_directory / f"{gc}_power_time_overview")
         plt.close()
-=======
-        file_path = args.results_directory / "summary_vehicles_costs.csv"
-        csv_report = None
-        try:
-            csv_report = scenario.costs.to_csv_lists()
-        except Exception as e:
-            logging.warning(f"Generating the cost calculation to {file_path} calculation failed "
-                            f"due to {str(e)}")
-            if args.propagate_mode_errors:
-                raise
-        write_csv(csv_report, file_path, propagate_errors=args.propagate_mode_errors)
-
-    logging.info(f"Plots and output files saved in {args.results_directory}")
 
 
 def write_csv(data: Iterable, file_path, propagate_errors=False):
@@ -568,5 +538,4 @@
     except Exception as e:
         logging.warning(f"Writing to {file_path} failed due to {str(e)}")
         if propagate_errors:
-            raise
->>>>>>> 5d3fd4a3
+            raise