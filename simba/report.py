--- conflicted
+++ resolved
@@ -221,12 +221,7 @@
             "Omit parameter <days> to simulate entire schedule.")
 
     if rotation_infos:
-<<<<<<< HEAD
         try:
-=======
-        with open_for_csv(args.results_directory / "rotation_socs.csv") as f:
-            csv_writer = csv.writer(f)
->>>>>>> db5fa317
             # order rotations naturally
             rotations = sorted(rotation_socs.keys(), key=lambda k: int(k))
         except ValueError:
@@ -247,7 +242,6 @@
 
     # summary of used vehicle types and all costs
     if args.cost_calculation:
-<<<<<<< HEAD
         file_path = args.results_directory / "summary_vehicles_costs.csv"
         csv_report = None
         try:
@@ -279,10 +273,7 @@
         logging.debug(f"Writing to {file_path} aborted since no data is passed.")
         return
     try:
-        with open(file_path, "w", newline='', encoding='utf-8') as f:
-=======
-        with open_for_csv(args.results_directory / "summary_vehicles_costs.csv") as f:
->>>>>>> db5fa317
+        with open_for_csv(file_path) as f:
             csv_writer = csv.writer(f)
             for row in data:
                 csv_writer.writerow(row)
