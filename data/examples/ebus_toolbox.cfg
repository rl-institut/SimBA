--- conflicted
+++ resolved
@@ -17,22 +17,13 @@
 # Path to level of loading csv. data with temperatures in deg Celsius over 0-23 hours
 # (Optional: needed if mileage in vehicle types not constant)
 level_of_loading_over_day_path =  data/examples/default_level_of_loading_over_day.csv
-<<<<<<< HEAD
-
 # Path to configuration file for the station optimization. Only needed for mode "station_optimization"
 optimizer_config = data/examples/default_optimizer.cfg
-
-##### COST CALCULATION #####
-# set flag for cost calculation:
-cost_calculation = true
-# cost parameters (Calculation of costs is optional, defaults to None)
-=======
 # Cost parameters (needed if cost_calculation flag is set to true, see Flag section below)
->>>>>>> 22d9a2b6
 cost_parameters_file = data/examples/cost_params.json
 
 ##### Modes #####
-### Specify how you want to simulate the szenario ###
+### Specify how you want to simulate the scenario ###
 # Options: sim, neg_depb_to_oppb, neg_oppb_to_depb, service_optimization.
 # sim runs a single simulation with the given inputs.
 # neg_depb_to_oppb changes negative depb-rotations to oppb charging.
@@ -88,7 +79,7 @@
 ##### SIMULATION PARAMETERS #####
 # Maximum number of days to simulate, if not set simulate entire schedule
 #days = 10
-# Set length of timestep in minutes (default: 1)
+# Set length of time step in minutes (default: 1)
 interval = 1
 # Time difference between signal time and actual start time of a vehicle event in min. (default: 10)
 signal_time_dif = 10
